import uuid
import re
import datetime
import decimal
import itertools
<<<<<<< HEAD
=======
import functools
>>>>>>> 7a6308a6

from ..exceptions import StopValidation, ValidationError, ConversionError

<<<<<<< HEAD
from schematics.exceptions import ValidationError
from schematics.types import schematic_types
=======
>>>>>>> 7a6308a6

def force_unicode(obj, encoding='utf-8'):
    if isinstance(obj, basestring):
        if not isinstance(obj, unicode):
            obj = unicode(obj, encoding)
    elif not obj is None:
        obj = unicode(obj)

    return obj


_last_position_hint = -1
_next_position_hint = itertools.count().next

<<<<<<< HEAD
class BaseType(object):
    """A base class for Types in a Schematics model. Instances of this
    class may be added to subclasses of `Model` to define a model schema.
=======

class TypeMeta(type):
    """
    Meta class for BaseType. Merges `MESSAGES` dict and accumulates
    validator methods.
>>>>>>> 7a6308a6
    """

    def __new__(cls, name, bases, attrs):
        messages = {}
        validators = []

<<<<<<< HEAD
    def __init__(self, required=False, default=None, field_name=None,
                 print_name=None, choices=None, validators=None, description=None,
                 minimized_field_name=None):

        self.minimized_field_name = minimized_field_name
        self.field_name = field_name
        self.print_name = print_name  ### TODO this name sucks
        self.required = required
        self.default = default
        self.choices = choices
        self.validators = validators
        self.description = description

    def __get__(self, instance, owner):
        """Descriptor for retrieving a value from a field in a model. Do
        any necessary conversion between Python and `Schematics` types.
        """
        if instance is None:
            # Model class being used rather than a model object
            return self

        if self.field_name not in instance._data:
            raise AttributeError(self.field_name)
    
        value = instance._data.get(self.field_name)

        if value is None and self.default is not None:
            value = self.default
            # Callable values are best for mutable defaults
            if callable(value):
                value = value()

        return value
=======
        for base in reversed(bases):
            if hasattr(base, 'MESSAGES'):
                messages.update(base.MESSAGES)

            if hasattr(base, "_validators"):
                validators.extend(base._validators)

        if 'MESSAGES' in attrs:
            messages.update(attrs['MESSAGES'])

        attrs['MESSAGES'] = messages

        for attr_name, attr in attrs.iteritems():
            if attr_name.startswith("validate_"):
                validators.append(attr)
>>>>>>> 7a6308a6

        attrs["_validators"] = validators

<<<<<<< HEAD
    def __delete__(self, instance):
        if self.name not in instance._fields:
            instance_name = type(instance).__name__
            error_msg = '%r has no attribute %r' % (instance_name, self.name)
            raise AttributeError(error_msg)
        del instance._fields[self.name]

    ### TODO rename. `to_python`?
    def for_python(self, value):
        """Convert a Schematics type into native Python value
        """
        return value

    ### TODO rename. `to_unicode`?
    def for_json(self, value):
        """Convert a Schematics type into a value safe for JSON encoding
        """
        return self.for_python(value)

    ###
    ### Validation
    ###

    def validate_choices(self, value):
        if self.choices is not None and value not in self.choices:
            error_msg = 'Value must be one of %s.' % unicode(self.choices)
            raise ValidationError(error_msg)
        return value

    def validate_required(self, value):
        if self.required and value is None:
            raise StopValidation(u'Field must have a significant value')
        return value

    def validate(self, value):
        """Function that is overridden by subclasses for their validation logic
        """
        pass

    def _validate(self, value):
        validator_chain = itertools.chain(
            [
                self.validate_required,
                self.validate,
                self.validate_choices,
            ],
            self.validators or []
        )

        for validator in validator_chain:
            validator(value)

    ###
    ### jsonschema
    ###
=======
        return type.__new__(cls, name, bases, attrs)


class BaseType(object):
    """
    A base class for Types in a Schematics model. Instances of this
    class may be added to subclasses of ``Model`` to define a model schema.

    Validators that need to access variables on the instance
    can be defined be implementing methods whose names start with ``validate_``
    and accept one parameter (in addition to ``self``)

    :param required:
        Invalidate field when value is None or is not supplied. Default:
        False.
    :param default:
        When no data is provided default to this value. May be a callable.
        Default: None.
    :param serialized_name:
        The name of this field defaults to the class attribute used in the
        model. However if the field has another name in foreign data set this
        argument. Serialized data will use this value for the key name too.
    :param choices:
        An iterable of valid choices. This is the last step of the validator
        chain.
    :param validators:
        A list of callables. Each callable receives the value after it has been
        converted into a rich python type. Default: []
    :param serialize_when_none:
        Dictates if the field should appear in the serialized data even if the
        value is None. Default: True
    :param messages:
        Override the error messages with a dict. You can also do this by
        subclassing the Type and defining a `MESSAGES` dict attribute on the
        class. A metaclass will merge all the `MESSAGES` and override the
        resulting dict with instance level `messages` and assign to
        `self.messages`.

    """

    __metaclass__ = TypeMeta
>>>>>>> 7a6308a6

    MESSAGES = {
        'required': u"This field is required.",
        'choices': u"Value must be one of {}.",
    }

    def __init__(self, required=False, default=None, serialized_name=None,
                 choices=None, validators=None,
                 serialize_when_none=None, messages=None):
        self.required = required
        self._default = default
        self.serialized_name = serialized_name
        self.choices = choices

        self.validators = [functools.partial(v, self) for v in self._validators]
        if validators:
            self.validators += validators

        self.serialize_when_none = serialize_when_none
        self.messages = dict(self.MESSAGES, **(messages or {}))
        self._position_hint = _next_position_hint()  # For ordering of fields

    def __call__(self, value):
        return self.convert(value)

    @property
    def default(self):
        default = self._default
        if callable(self._default):
            default = self._default()
        return default

    def to_primitive(self, value):
        """Convert internal data to a value safe to serialize.
        """
        return value

    def convert(self, value):
        """
        Convert untrusted data to a richer Python construct.
        """
        return value

    def validate(self, value):
        """
        Validate the field and return a clean value or raise a
        ``ValidationError`` with a list of errors raised by the validation
        chain. Stop the validation process from continuing through the
        validators by raising ``StopValidation`` instead of ``ValidationError``.

        """

        errors = []

        for validator in self.validators:
            try:
                validator(value)
            except ValidationError, e:
                errors.extend(e.messages)

                if isinstance(e, StopValidation):
                    break

        if errors:
            raise ValidationError(errors)

    def check_if_required(self, value):
        if self.required and value is None:
            raise ValidationError(self.messages['required'])

    def validate_choices(self, value):
        if self.choices is not None:
            if value not in self.choices:
                raise ValidationError(self.messages['choices']
                    .format(unicode(self.choices)))

<<<<<<< HEAD
    def validate(self, value):
        """Make sure the value is a valid uuid representation.  See
        http://docs.python.org/library/uuid.html for accepted formats.
        """
        new_value = value
        
        if not isinstance(value, (uuid.UUID,)):
            try:
                new_value = uuid.UUID(value)
            except ValueError:
                error_msg = 'Not a valid UUID value'
                raise ValidationError(error_msg)

        return new_value

    def for_json(self, value):
        """Return a JSON safe version of the UUID object.
        """
=======

class UUIDType(BaseType):
    """A field that stores a valid UUID value.
    """

    def convert(self, value):
        if not isinstance(value, uuid.UUID):
            value = uuid.UUID(value)
        return value

    def to_primitive(self, value):
>>>>>>> 7a6308a6
        return str(value)


class IPv4Type(BaseType):
    """ A field that stores a valid IPv4 address """

    def __init__(self, auto_fill=False, **kwargs):
        super(IPv4Type, self).__init__(**kwargs)

    def _jsonschema_type(self):
        return 'string'

    @classmethod
    def valid_ip(cls, addr):
        try:
            addr = addr.strip().split(".")
        except AttributeError:
            return False
        try:
            return len(addr) == 4 and all(int(octet) < 256 for octet in addr)
        except ValueError:
            return False

    def validate(self, value):
        """
          Make sure the value is a IPv4 address:
          http://stackoverflow.com/questions/9948833/validate-ip-address-from-list
        """
        if not IPv4Type.valid_ip(value):
            error_msg = 'Invalid IPv4 address'
            raise ValidationError(error_msg)
        return True

    def _jsonschema_format(self):
        return 'ip-address'

    @classmethod
    def _from_jsonschema_formats(self):
        return ['ip-address']

    @classmethod
    def _from_jsonschema_types(self):
        return ['string']


class StringType(BaseType):
    """A unicode string field. Default minimum length is one. If you want to
    accept empty strings, init with ``min_length`` 0.
    """

    allow_casts = (int, str)

    MESSAGES = {
        'convert': u"Couldn't interpret value as string.",
        'max_length': u"String value is too long.",
        'min_length': u"String value is too short.",
        'regex': u"String value did not match validation regex.",
    }

    def __init__(self, regex=None, max_length=None, min_length=1, **kwargs):
        self.regex = re.compile(regex) if regex else None
        self.max_length = max_length
        self.min_length = min_length

        super(StringType, self).__init__(**kwargs)

<<<<<<< HEAD
    def validate(self, value):
        value = unicode(value)
        
        if not isinstance(value, (str, unicode)):
            raise ValidationError('Not a boolean')

        if self.max_length is not None and len(value) > self.max_length:
            raise ValidationError('String value is too long')

        if self.min_length is not None and len(value) < self.min_length:
            raise ValidationError('String value is too short')

        if self.regex is not None and self.regex.match(value) is None:
            error_msg = 'String value did not match validation regex'
            raise ValidationError(error_msg)

        return value
    

    def lookup_member(self, member_name):
        return None
=======
    def convert(self, value):
        if value is None:
            return None

        if not isinstance(value, unicode):
            if isinstance(value, self.allow_casts):
                if not isinstance(value, str):
                    value = str(value)
                value = unicode(value, 'utf-8')
            else:
                raise ConversionError(self.messages['convert'])

        return value

    def validate_length(self, value):
        len_of_value = len(value) if value else 0

        if self.max_length is not None and len_of_value > self.max_length:
            raise ValidationError(self.messages['max_length'])

        if self.min_length is not None and len_of_value < self.min_length:
            raise ValidationError(self.messages['min_length'])
>>>>>>> 7a6308a6

    def validate_regex(self, value):
        if self.regex is not None and self.regex.match(value) is None:
            raise ValidationError(self.messages['regex'])


class URLType(StringType):
    """A field that validates input as an URL.

    If verify_exists=True is passed the validate function will make sure
    the URL makes a valid connection.
    """

    MESSAGES = {
        'invalid_url': u"Not a well formed URL.",
        'not_found': u"URL does not exist.",
    }

    URL_REGEX = re.compile(
        r'^https?://'
        r'(?:(?:[A-Z0-9](?:[A-Z0-9-]{0,61}[A-Z0-9])?\.)+[A-Z]{2,6}\.?|'
        r'localhost|'
        r'\d{1,3}\.\d{1,3}\.\d{1,3}\.\d{1,3})'
        r'(?::\d+)?'
        r'(?:/?|[/?]\S+)$', re.IGNORECASE
    )

    def __init__(self, verify_exists=False, **kwargs):
        self.verify_exists = verify_exists
        super(URLType, self).__init__(**kwargs)

    def validate_url(self, value):
        if not URLType.URL_REGEX.match(value):
<<<<<<< HEAD
            raise ValidationError('Invalid URL')

=======
            raise StopValidation(self.messages['invalid_url'])
>>>>>>> 7a6308a6
        if self.verify_exists:
            import urllib2
            try:
                request = urllib2.Request(value)
                urllib2.urlopen(request)
            except Exception:
<<<<<<< HEAD
                raise ValidationError('URL does not exist')

        return value
=======
                raise StopValidation(self.messages['not_found'])
>>>>>>> 7a6308a6


class EmailType(StringType):
    """A field that validates input as an E-Mail-Address.
    """

    MESSAGES = {
        'email': u"Not a well formed email address."
    }

    EMAIL_REGEX = re.compile(
        # dot-atom
        r"(^[-!#$%&'*+/=?^_`{}|~0-9A-Z]+(\.[-!#$%&'*+/=?^_`{}|~0-9A-Z]+)*"
        # quoted-string
        r'|^"([\001-\010\013\014\016-\037!#-\[\]-\177]|\\[\001-011\013\014\016'
        r'-\177])*"'
        # domain
        r')@(?:[A-Z0-9](?:[A-Z0-9-]{0,61}[A-Z0-9])?\.)+[A-Z]{2,6}\.?$',
        re.IGNORECASE
    )

    def validate_email(self, value):
        if not EmailType.EMAIL_REGEX.match(value):
<<<<<<< HEAD
            raise ValidationError('Invalid email address')
        return value

    def _jsonschema_format(self):
        return 'email'

    @classmethod
    def _from_jsonschema_formats(self):
        return ['email']


###
### Numbers
###

class JsonNumberMixin(object):
    """A mixin to support json schema validation for max, min, and type for all
    number fields, including DecimalType, which does not inherit from
    NumberType.
    """
=======
            raise StopValidation(self.messages['email'])
>>>>>>> 7a6308a6


class NumberType(BaseType):
    """A number field.
    """

    MESSAGES = {
        'number_coerce': u"Value is not {}",
        'number_min': u"{} value should be greater than {}",
        'number_max': u"{} value should be less than {}",
    }

    def __init__(self, number_class, number_type,
                 min_value=None, max_value=None, **kwargs):
        self.number_class = number_class
        self.number_type = number_type
        self.min_value = min_value
        self.max_value = max_value

<<<<<<< HEAD
    def validate(self, value):
        try:
            value = self.number_class(value)
        except:
            raise ValidationError('Not %s' % self.number_type)
=======
        super(NumberType, self).__init__(**kwargs)

    def convert(self, value):
        try:
            value = self.number_class(value)
        except (TypeError, ValueError):
            raise ConversionError(self.messages['number_coerce']
                .format(self.number_type.lower()))
>>>>>>> 7a6308a6

        return value

    def check_value(self, value):
        if self.min_value is not None and value < self.min_value:
<<<<<<< HEAD
            error_msg = '%s value below min_value: %s' % (self.number_type,
                                                          self.min_value)
            raise ValidationError(error_msg)
        
        if self.max_value is not None and value > self.max_value:
            error_msg = '%s value above max_value: %s' % (self.number_type,
                                                          self.max_value)
            raise ValidationError(error_msg)
=======
            raise ValidationError(self.messages['number_min']
                .format(self.number_type, self.min_value))

        if self.max_value is not None and value > self.max_value:
            raise ValidationError(self.messages['number_max']
                .format(self.number_type, self.max_value))
>>>>>>> 7a6308a6

        return value


class IntType(NumberType):
    """A field that validates input as an Integer
    """

    def __init__(self, *args, **kwargs):
        super(IntType, self).__init__(number_class=int,
                                      number_type='Int',
                                      *args, **kwargs)
<<<<<<< HEAD

    def _jsonschema_type(self):
        return 'number'

    @classmethod
    def _from_jsonschema_types(self):
        return ['number', 'integer']

    @classmethod
    def _from_jsonschema_formats(self):
        return [None]
=======
>>>>>>> 7a6308a6


class LongType(NumberType):
    """A field that validates input as a Long
    """
    def __init__(self, *args, **kwargs):
        super(LongType, self).__init__(number_class=long,
                                       number_type='Long',
                                       *args, **kwargs)


class FloatType(NumberType):
    """A field that validates input as a Float
    """
    def __init__(self, *args, **kwargs):
        super(FloatType, self).__init__(number_class=float,
                                        number_type='Float',
                                        *args, **kwargs)


class DecimalType(BaseType):
    """A fixed-point decimal number field.
    """

    def __init__(self, min_value=None, max_value=None, **kwargs):
        self.min_value, self.max_value = min_value, max_value

<<<<<<< HEAD
    def validate(self, value):
=======
        super(DecimalType, self).__init__(**kwargs)

    def to_primitive(self, value):
        return unicode(value)

    def convert(self, value):
>>>>>>> 7a6308a6
        if not isinstance(value, decimal.Decimal):
            if not isinstance(value, basestring):
                value = unicode(value)
            try:
                value = decimal.Decimal(value)
<<<<<<< HEAD
            except Exception:
                raise ValidationError('Could not convert to decimal')
=======
            except (TypeError, decimal.InvalidOperation):
                raise ConversionError(self.messages['number_coerce']
                    .format(self.number_type))
>>>>>>> 7a6308a6

        return value

    def validate_range(self, value):
        if self.min_value is not None and value < self.min_value:
<<<<<<< HEAD
            error_msg ='Decimal value below min_value: %s' % self.min_value
            raise ValidationError(error_msg)

        if self.max_value is not None and value > self.max_value:
            error_msg = 'Decimal value above max_value: %s' % self.max_value
            raise ValidationError(error_msg)

        return value
=======
            raise ValidationError(self.messages['number_min']
                .format(self.number_type, self.min_value))

        if self.max_value is not None and value > self.max_value:
            raise ValidationError(self.messages['number_max']
                .format(self.number_type, self.max_value))
>>>>>>> 7a6308a6

        return value


class HashType(BaseType):

    MESSAGES = {
        'hash_length': u"Hash value is wrong length.",
        'hash_hex': u"Hash value is not hexadecimal.",
    }

    def convert(self, value):
        if len(value) != self.LENGTH:
            raise ValidationError(self.messages['hash_length'])
        try:
            value = int(value, 16)
        except ValueError:
            raise ConversionError(self.messages['hash_hex'])
        return value


class MD5Type(HashType):
    """A field that validates input as resembling an MD5 hash.
    """
<<<<<<< HEAD
    hash_length = 32

    def validate(self, value):
        if len(value) != MD5Type.hash_length:
            raise ValidationError('MD5 value is wrong length')
        try:
            value = int(value, 16)
        except:
            raise ValidationError('MD5 value is not hex')
        return value
=======

    LENGTH = 32
>>>>>>> 7a6308a6


class SHA1Type(HashType):
    """A field that validates input as resembling an SHA1 hash.
    """
<<<<<<< HEAD
    hash_length = 40

    def validate(self, value):
        if len(value) != SHA1Type.hash_length:
            raise ValidationError('SHA1 value is wrong length')
        try:
            value = int(value, 16)
        except:
            raise ValidationError('SHA1 value is not hex')
        return value
=======
>>>>>>> 7a6308a6

    LENGTH = 40


class BooleanType(BaseType):
    """A boolean field type. In addition to ``True`` and ``False``, coerces these
    values:

    + For ``True``: "True", "true", "1"
    + For ``False``: "False", "false", "0"

    """

    TRUE_VALUES = ('True', 'true', '1')
    FALSE_VALUES = ('False', 'false', '0')

    def convert(self, value):
        if isinstance(value, basestring):
            if value in self.TRUE_VALUES:
                value = True
            elif value in self.FALSE_VALUES:
                value = False
<<<<<<< HEAD

        instance._data[self.field_name] = value

    def validate(self, value):
        if not isinstance(value, bool):
            raise ValidationError('Not a boolean')
=======
        if not isinstance(value, bool):
            raise ConversionError(u'Must be either true or false.')
>>>>>>> 7a6308a6
        return value


class DateType(BaseType):
    """Defaults to converting to and from ISO8601 date values.
    """

<<<<<<< HEAD
    def _jsonschema_type(self):
        return 'string'

    def __init__(self, format=None, **kwargs):
        if format is None:
            def formatter(dt):
                if dt is None:
                    return None
                else:
                    return dt.isoformat()
            self.format = formatter
        else:
            self.format = format
        super(DateTimeType, self).__init__(**kwargs)

    def _jsonschema_format(self):
        return 'date-time'

    @classmethod
    def _from_jsonschema_types(self):
        return ['string']

    @classmethod
    def _from_jsonschema_formats(self):
        return ['date-time', 'date', 'time']

    def __set__(self, instance, value):
        """If `value` is a string, the string should match iso8601 format.
        `iso8601_to_date` is called for conversion.

        A datetime may be used (and is encouraged).
        """
        if isinstance(value, (str, unicode)):
            value = DateTimeType.iso8601_to_date(value)

        instance._data[self.field_name] = value

    @classmethod
    def iso8601_to_date(cls, datestring):
        """Takes a string in ISO8601 format and converts it to a Python
        datetime.  This is not present in the standard library, as far as I can
        tell.
=======
    SERIALIZED_FORMAT = '%Y-%m-%d'
    MESSAGES = {
        'parse': u'Could not parse {}. Should be ISO8601 (YYYY-MM-DD).',
    }
>>>>>>> 7a6308a6

    def __init__(self, **kwargs):
        self.serialized_format = self.SERIALIZED_FORMAT
        super(DateType, self).__init__(**kwargs)

    def convert(self, value):
        if isinstance(value, datetime.date):
            return value

        try:
            return datetime.datetime.strptime(value, self.serialized_format).date()
        except (ValueError, TypeError):
            raise ConversionError(self.messages['parse'].format(value))

<<<<<<< HEAD
        http://www.w3.org/TR/NOTE-datetime
        """
        iso8601 = '(\d\d\d\d)-(\d\d)-(\d\d)' \
                  'T(\d\d):(\d\d):(\d\d)(?:\.(\d\d\d\d\d\d))?'
        elements = re.findall(iso8601, datestring)
        
        if len(elements) < 1:
            error_msg = 'Date string could not transform to datetime'
            raise ValidationError(error_msg)
        
        date_info = elements[0]
        date_digits = [int(d) for d in date_info if d]
        value = datetime.datetime(*date_digits)
        return value

    @classmethod
    def date_to_iso8601(cls, dt, format):
        """Classmethod that goes the opposite direction of iso8601_to_date.
           Defaults to using isoformat(), but can use the optional format
           argument either as a strftime format string or as a custom
           date formatting function or lambda.
        """
        if isinstance(format, str):
            iso_dt = dt.strftime(format)
        elif hasattr(format, '__call__'):
            iso_dt = format(dt)
        else:
            error_msg = 'DateTimeType format must be a string or callable'
            raise ValidationError(error_msg)
        return iso_dt

    def validate(self, value):
        if not isinstance(value, datetime.datetime):
            raise ValidationError('Not a datetime')
        return value

    def for_json(self, value):
        return DateTimeType.date_to_iso8601(value, self.format)
=======
    def to_primitive(self, value):
        return value.strftime(self.serialized_format)


class DateTimeType(BaseType):
    """Defaults to converting to and from ISO8601 datetime values.
>>>>>>> 7a6308a6

    :param formats:
        A value or list of values suitable for ``datetime.datetime.strptime``
        parsing. Default: `('%Y-%m-%dT%H:%M:%S.%f', '%Y-%m-%dT%H:%M:%S')`
    :param serialized_format:
        The output format suitable for Python ``strftime``. Default: ``'%Y-%m-%dT%H:%M:%S.%f'``

    """

    DEFAULT_FORMATS = ('%Y-%m-%dT%H:%M:%S.%f', '%Y-%m-%dT%H:%M:%S')
    SERIALIZED_FORMAT = '%Y-%m-%dT%H:%M:%S.%f'

<<<<<<< HEAD
    def __init__(self, basecls=None, *args, **kwargs):
        self.basecls = basecls or BaseType
        
        if not issubclass(self.basecls, BaseType):
            error_msg = 'basecls is not subclass of BaseType'
            return ValidationError(error_msg)
=======
    MESSAGES = {
        'parse': u'Could not parse {}. Should be ISO8601.',
    }
>>>>>>> 7a6308a6

    def __init__(self, formats=None, serialized_format=None, **kwargs):
        """

        """
<<<<<<< HEAD
        if not isinstance(value, dict):
            error_msg = 'Only dictionaries may be used in a DictType'
            raise ValidationError(error_msg)

        ### TODO this can probably be removed
        if any(('.' in k or '$' in k) for k in value):
            error_msg = 'Invalid dictionary key - may not contain "." or "$"'
            raise ValidationError(error_msg)
        return value
=======
        if isinstance(format, basestring):
            formats = [formats]
        if formats is None:
            formats = self.DEFAULT_FORMATS
        if serialized_format is None:
            serialized_format = self.SERIALIZED_FORMAT
        self.formats = formats
        self.serialized_format = serialized_format
        super(DateTimeType, self).__init__(**kwargs)

    def convert(self, value):
        if isinstance(value, datetime.datetime):
            return value
>>>>>>> 7a6308a6

        for format in self.formats:
            try:
                return datetime.datetime.strptime(value, format)
            except (ValueError, TypeError):
                continue
        raise ConversionError(self.messages['parse'].format(value))

    def to_primitive(self, value):
        if callable(self.serialized_format):
            return self.serialized_format(value)
        return value.strftime(self.serialized_format)


class GeoPointType(BaseType):
    """A list storing a latitude and longitude.
    """

    def convert(self, value):
        """Make sure that a geo-value is of type (x, y)
        """
        if not len(value) == 2:
<<<<<<< HEAD
            error_msg = 'Value must be a two-dimensional point'
            raise ValidationError(error_msg)
        if isinstance(value, dict):
            for v in value.values():
                if not isinstance(v, (float, int)):
                    error_msg = 'Both values in point must be float or int'
                    raise ValidationError(error_msg)
        elif isinstance(value, (list, tuple)):
            if (not isinstance(value[0], (float, int)) and
                not isinstance(value[1], (float, int))):
                error_msg = 'Both values in point must be float or int'
                raise ValidationError(error_msg)
        else:
            error_msg = 'GeoPointType can only accept tuples, lists, or dicts'
            raise ValidationError(error_msg)
        
=======
            raise ValueError('Value must be a two-dimensional point')
        if isinstance(value, dict):
            for v in value.values():
                if not isinstance(v, (float, int)):
                    raise ValueError('Both values in point must be float or int')
        elif isinstance(value, (list, tuple)):
            if (not isinstance(value[0], (float, int)) or
                    not isinstance(value[1], (float, int))):
                raise ValueError('Both values in point must be float or int')
        else:
            raise ValueError('GeoPointType can only accept tuples, lists, or dicts')

>>>>>>> 7a6308a6
        return value<|MERGE_RESOLUTION|>--- conflicted
+++ resolved
@@ -3,18 +3,10 @@
 import datetime
 import decimal
 import itertools
-<<<<<<< HEAD
-=======
 import functools
->>>>>>> 7a6308a6
 
 from ..exceptions import StopValidation, ValidationError, ConversionError
 
-<<<<<<< HEAD
-from schematics.exceptions import ValidationError
-from schematics.types import schematic_types
-=======
->>>>>>> 7a6308a6
 
 def force_unicode(obj, encoding='utf-8'):
     if isinstance(obj, basestring):
@@ -29,58 +21,17 @@
 _last_position_hint = -1
 _next_position_hint = itertools.count().next
 
-<<<<<<< HEAD
-class BaseType(object):
-    """A base class for Types in a Schematics model. Instances of this
-    class may be added to subclasses of `Model` to define a model schema.
-=======
 
 class TypeMeta(type):
     """
     Meta class for BaseType. Merges `MESSAGES` dict and accumulates
     validator methods.
->>>>>>> 7a6308a6
     """
 
     def __new__(cls, name, bases, attrs):
         messages = {}
         validators = []
 
-<<<<<<< HEAD
-    def __init__(self, required=False, default=None, field_name=None,
-                 print_name=None, choices=None, validators=None, description=None,
-                 minimized_field_name=None):
-
-        self.minimized_field_name = minimized_field_name
-        self.field_name = field_name
-        self.print_name = print_name  ### TODO this name sucks
-        self.required = required
-        self.default = default
-        self.choices = choices
-        self.validators = validators
-        self.description = description
-
-    def __get__(self, instance, owner):
-        """Descriptor for retrieving a value from a field in a model. Do
-        any necessary conversion between Python and `Schematics` types.
-        """
-        if instance is None:
-            # Model class being used rather than a model object
-            return self
-
-        if self.field_name not in instance._data:
-            raise AttributeError(self.field_name)
-    
-        value = instance._data.get(self.field_name)
-
-        if value is None and self.default is not None:
-            value = self.default
-            # Callable values are best for mutable defaults
-            if callable(value):
-                value = value()
-
-        return value
-=======
         for base in reversed(bases):
             if hasattr(base, 'MESSAGES'):
                 messages.update(base.MESSAGES)
@@ -96,67 +47,9 @@
         for attr_name, attr in attrs.iteritems():
             if attr_name.startswith("validate_"):
                 validators.append(attr)
->>>>>>> 7a6308a6
 
         attrs["_validators"] = validators
 
-<<<<<<< HEAD
-    def __delete__(self, instance):
-        if self.name not in instance._fields:
-            instance_name = type(instance).__name__
-            error_msg = '%r has no attribute %r' % (instance_name, self.name)
-            raise AttributeError(error_msg)
-        del instance._fields[self.name]
-
-    ### TODO rename. `to_python`?
-    def for_python(self, value):
-        """Convert a Schematics type into native Python value
-        """
-        return value
-
-    ### TODO rename. `to_unicode`?
-    def for_json(self, value):
-        """Convert a Schematics type into a value safe for JSON encoding
-        """
-        return self.for_python(value)
-
-    ###
-    ### Validation
-    ###
-
-    def validate_choices(self, value):
-        if self.choices is not None and value not in self.choices:
-            error_msg = 'Value must be one of %s.' % unicode(self.choices)
-            raise ValidationError(error_msg)
-        return value
-
-    def validate_required(self, value):
-        if self.required and value is None:
-            raise StopValidation(u'Field must have a significant value')
-        return value
-
-    def validate(self, value):
-        """Function that is overridden by subclasses for their validation logic
-        """
-        pass
-
-    def _validate(self, value):
-        validator_chain = itertools.chain(
-            [
-                self.validate_required,
-                self.validate,
-                self.validate_choices,
-            ],
-            self.validators or []
-        )
-
-        for validator in validator_chain:
-            validator(value)
-
-    ###
-    ### jsonschema
-    ###
-=======
         return type.__new__(cls, name, bases, attrs)
 
 
@@ -198,7 +91,6 @@
     """
 
     __metaclass__ = TypeMeta
->>>>>>> 7a6308a6
 
     MESSAGES = {
         'required': u"This field is required.",
@@ -275,26 +167,6 @@
                 raise ValidationError(self.messages['choices']
                     .format(unicode(self.choices)))
 
-<<<<<<< HEAD
-    def validate(self, value):
-        """Make sure the value is a valid uuid representation.  See
-        http://docs.python.org/library/uuid.html for accepted formats.
-        """
-        new_value = value
-        
-        if not isinstance(value, (uuid.UUID,)):
-            try:
-                new_value = uuid.UUID(value)
-            except ValueError:
-                error_msg = 'Not a valid UUID value'
-                raise ValidationError(error_msg)
-
-        return new_value
-
-    def for_json(self, value):
-        """Return a JSON safe version of the UUID object.
-        """
-=======
 
 class UUIDType(BaseType):
     """A field that stores a valid UUID value.
@@ -306,7 +178,6 @@
         return value
 
     def to_primitive(self, value):
->>>>>>> 7a6308a6
         return str(value)
 
 
@@ -373,29 +244,6 @@
 
         super(StringType, self).__init__(**kwargs)
 
-<<<<<<< HEAD
-    def validate(self, value):
-        value = unicode(value)
-        
-        if not isinstance(value, (str, unicode)):
-            raise ValidationError('Not a boolean')
-
-        if self.max_length is not None and len(value) > self.max_length:
-            raise ValidationError('String value is too long')
-
-        if self.min_length is not None and len(value) < self.min_length:
-            raise ValidationError('String value is too short')
-
-        if self.regex is not None and self.regex.match(value) is None:
-            error_msg = 'String value did not match validation regex'
-            raise ValidationError(error_msg)
-
-        return value
-    
-
-    def lookup_member(self, member_name):
-        return None
-=======
     def convert(self, value):
         if value is None:
             return None
@@ -418,7 +266,6 @@
 
         if self.min_length is not None and len_of_value < self.min_length:
             raise ValidationError(self.messages['min_length'])
->>>>>>> 7a6308a6
 
     def validate_regex(self, value):
         if self.regex is not None and self.regex.match(value) is None:
@@ -452,25 +299,14 @@
 
     def validate_url(self, value):
         if not URLType.URL_REGEX.match(value):
-<<<<<<< HEAD
-            raise ValidationError('Invalid URL')
-
-=======
             raise StopValidation(self.messages['invalid_url'])
->>>>>>> 7a6308a6
         if self.verify_exists:
             import urllib2
             try:
                 request = urllib2.Request(value)
                 urllib2.urlopen(request)
             except Exception:
-<<<<<<< HEAD
-                raise ValidationError('URL does not exist')
-
-        return value
-=======
                 raise StopValidation(self.messages['not_found'])
->>>>>>> 7a6308a6
 
 
 class EmailType(StringType):
@@ -494,30 +330,7 @@
 
     def validate_email(self, value):
         if not EmailType.EMAIL_REGEX.match(value):
-<<<<<<< HEAD
-            raise ValidationError('Invalid email address')
-        return value
-
-    def _jsonschema_format(self):
-        return 'email'
-
-    @classmethod
-    def _from_jsonschema_formats(self):
-        return ['email']
-
-
-###
-### Numbers
-###
-
-class JsonNumberMixin(object):
-    """A mixin to support json schema validation for max, min, and type for all
-    number fields, including DecimalType, which does not inherit from
-    NumberType.
-    """
-=======
             raise StopValidation(self.messages['email'])
->>>>>>> 7a6308a6
 
 
 class NumberType(BaseType):
@@ -537,13 +350,6 @@
         self.min_value = min_value
         self.max_value = max_value
 
-<<<<<<< HEAD
-    def validate(self, value):
-        try:
-            value = self.number_class(value)
-        except:
-            raise ValidationError('Not %s' % self.number_type)
-=======
         super(NumberType, self).__init__(**kwargs)
 
     def convert(self, value):
@@ -552,29 +358,17 @@
         except (TypeError, ValueError):
             raise ConversionError(self.messages['number_coerce']
                 .format(self.number_type.lower()))
->>>>>>> 7a6308a6
 
         return value
 
     def check_value(self, value):
         if self.min_value is not None and value < self.min_value:
-<<<<<<< HEAD
-            error_msg = '%s value below min_value: %s' % (self.number_type,
-                                                          self.min_value)
-            raise ValidationError(error_msg)
-        
-        if self.max_value is not None and value > self.max_value:
-            error_msg = '%s value above max_value: %s' % (self.number_type,
-                                                          self.max_value)
-            raise ValidationError(error_msg)
-=======
             raise ValidationError(self.messages['number_min']
                 .format(self.number_type, self.min_value))
 
         if self.max_value is not None and value > self.max_value:
             raise ValidationError(self.messages['number_max']
                 .format(self.number_type, self.max_value))
->>>>>>> 7a6308a6
 
         return value
 
@@ -587,20 +381,6 @@
         super(IntType, self).__init__(number_class=int,
                                       number_type='Int',
                                       *args, **kwargs)
-<<<<<<< HEAD
-
-    def _jsonschema_type(self):
-        return 'number'
-
-    @classmethod
-    def _from_jsonschema_types(self):
-        return ['number', 'integer']
-
-    @classmethod
-    def _from_jsonschema_formats(self):
-        return [None]
-=======
->>>>>>> 7a6308a6
 
 
 class LongType(NumberType):
@@ -628,51 +408,32 @@
     def __init__(self, min_value=None, max_value=None, **kwargs):
         self.min_value, self.max_value = min_value, max_value
 
-<<<<<<< HEAD
-    def validate(self, value):
-=======
         super(DecimalType, self).__init__(**kwargs)
 
     def to_primitive(self, value):
         return unicode(value)
 
     def convert(self, value):
->>>>>>> 7a6308a6
         if not isinstance(value, decimal.Decimal):
             if not isinstance(value, basestring):
                 value = unicode(value)
             try:
                 value = decimal.Decimal(value)
-<<<<<<< HEAD
-            except Exception:
-                raise ValidationError('Could not convert to decimal')
-=======
+
             except (TypeError, decimal.InvalidOperation):
                 raise ConversionError(self.messages['number_coerce']
                     .format(self.number_type))
->>>>>>> 7a6308a6
 
         return value
 
     def validate_range(self, value):
         if self.min_value is not None and value < self.min_value:
-<<<<<<< HEAD
-            error_msg ='Decimal value below min_value: %s' % self.min_value
-            raise ValidationError(error_msg)
-
-        if self.max_value is not None and value > self.max_value:
-            error_msg = 'Decimal value above max_value: %s' % self.max_value
-            raise ValidationError(error_msg)
-
-        return value
-=======
             raise ValidationError(self.messages['number_min']
                 .format(self.number_type, self.min_value))
 
         if self.max_value is not None and value > self.max_value:
             raise ValidationError(self.messages['number_max']
                 .format(self.number_type, self.max_value))
->>>>>>> 7a6308a6
 
         return value
 
@@ -697,39 +458,13 @@
 class MD5Type(HashType):
     """A field that validates input as resembling an MD5 hash.
     """
-<<<<<<< HEAD
-    hash_length = 32
-
-    def validate(self, value):
-        if len(value) != MD5Type.hash_length:
-            raise ValidationError('MD5 value is wrong length')
-        try:
-            value = int(value, 16)
-        except:
-            raise ValidationError('MD5 value is not hex')
-        return value
-=======
 
     LENGTH = 32
->>>>>>> 7a6308a6
 
 
 class SHA1Type(HashType):
     """A field that validates input as resembling an SHA1 hash.
     """
-<<<<<<< HEAD
-    hash_length = 40
-
-    def validate(self, value):
-        if len(value) != SHA1Type.hash_length:
-            raise ValidationError('SHA1 value is wrong length')
-        try:
-            value = int(value, 16)
-        except:
-            raise ValidationError('SHA1 value is not hex')
-        return value
-=======
->>>>>>> 7a6308a6
 
     LENGTH = 40
 
@@ -752,17 +487,10 @@
                 value = True
             elif value in self.FALSE_VALUES:
                 value = False
-<<<<<<< HEAD
-
-        instance._data[self.field_name] = value
-
-    def validate(self, value):
-        if not isinstance(value, bool):
-            raise ValidationError('Not a boolean')
-=======
+
         if not isinstance(value, bool):
             raise ConversionError(u'Must be either true or false.')
->>>>>>> 7a6308a6
+
         return value
 
 
@@ -770,55 +498,10 @@
     """Defaults to converting to and from ISO8601 date values.
     """
 
-<<<<<<< HEAD
-    def _jsonschema_type(self):
-        return 'string'
-
-    def __init__(self, format=None, **kwargs):
-        if format is None:
-            def formatter(dt):
-                if dt is None:
-                    return None
-                else:
-                    return dt.isoformat()
-            self.format = formatter
-        else:
-            self.format = format
-        super(DateTimeType, self).__init__(**kwargs)
-
-    def _jsonschema_format(self):
-        return 'date-time'
-
-    @classmethod
-    def _from_jsonschema_types(self):
-        return ['string']
-
-    @classmethod
-    def _from_jsonschema_formats(self):
-        return ['date-time', 'date', 'time']
-
-    def __set__(self, instance, value):
-        """If `value` is a string, the string should match iso8601 format.
-        `iso8601_to_date` is called for conversion.
-
-        A datetime may be used (and is encouraged).
-        """
-        if isinstance(value, (str, unicode)):
-            value = DateTimeType.iso8601_to_date(value)
-
-        instance._data[self.field_name] = value
-
-    @classmethod
-    def iso8601_to_date(cls, datestring):
-        """Takes a string in ISO8601 format and converts it to a Python
-        datetime.  This is not present in the standard library, as far as I can
-        tell.
-=======
     SERIALIZED_FORMAT = '%Y-%m-%d'
     MESSAGES = {
         'parse': u'Could not parse {}. Should be ISO8601 (YYYY-MM-DD).',
     }
->>>>>>> 7a6308a6
 
     def __init__(self, **kwargs):
         self.serialized_format = self.SERIALIZED_FORMAT
@@ -833,53 +516,12 @@
         except (ValueError, TypeError):
             raise ConversionError(self.messages['parse'].format(value))
 
-<<<<<<< HEAD
-        http://www.w3.org/TR/NOTE-datetime
-        """
-        iso8601 = '(\d\d\d\d)-(\d\d)-(\d\d)' \
-                  'T(\d\d):(\d\d):(\d\d)(?:\.(\d\d\d\d\d\d))?'
-        elements = re.findall(iso8601, datestring)
-        
-        if len(elements) < 1:
-            error_msg = 'Date string could not transform to datetime'
-            raise ValidationError(error_msg)
-        
-        date_info = elements[0]
-        date_digits = [int(d) for d in date_info if d]
-        value = datetime.datetime(*date_digits)
-        return value
-
-    @classmethod
-    def date_to_iso8601(cls, dt, format):
-        """Classmethod that goes the opposite direction of iso8601_to_date.
-           Defaults to using isoformat(), but can use the optional format
-           argument either as a strftime format string or as a custom
-           date formatting function or lambda.
-        """
-        if isinstance(format, str):
-            iso_dt = dt.strftime(format)
-        elif hasattr(format, '__call__'):
-            iso_dt = format(dt)
-        else:
-            error_msg = 'DateTimeType format must be a string or callable'
-            raise ValidationError(error_msg)
-        return iso_dt
-
-    def validate(self, value):
-        if not isinstance(value, datetime.datetime):
-            raise ValidationError('Not a datetime')
-        return value
-
-    def for_json(self, value):
-        return DateTimeType.date_to_iso8601(value, self.format)
-=======
     def to_primitive(self, value):
         return value.strftime(self.serialized_format)
 
 
 class DateTimeType(BaseType):
     """Defaults to converting to and from ISO8601 datetime values.
->>>>>>> 7a6308a6
 
     :param formats:
         A value or list of values suitable for ``datetime.datetime.strptime``
@@ -892,34 +534,14 @@
     DEFAULT_FORMATS = ('%Y-%m-%dT%H:%M:%S.%f', '%Y-%m-%dT%H:%M:%S')
     SERIALIZED_FORMAT = '%Y-%m-%dT%H:%M:%S.%f'
 
-<<<<<<< HEAD
-    def __init__(self, basecls=None, *args, **kwargs):
-        self.basecls = basecls or BaseType
-        
-        if not issubclass(self.basecls, BaseType):
-            error_msg = 'basecls is not subclass of BaseType'
-            return ValidationError(error_msg)
-=======
     MESSAGES = {
         'parse': u'Could not parse {}. Should be ISO8601.',
     }
->>>>>>> 7a6308a6
 
     def __init__(self, formats=None, serialized_format=None, **kwargs):
         """
 
         """
-<<<<<<< HEAD
-        if not isinstance(value, dict):
-            error_msg = 'Only dictionaries may be used in a DictType'
-            raise ValidationError(error_msg)
-
-        ### TODO this can probably be removed
-        if any(('.' in k or '$' in k) for k in value):
-            error_msg = 'Invalid dictionary key - may not contain "." or "$"'
-            raise ValidationError(error_msg)
-        return value
-=======
         if isinstance(format, basestring):
             formats = [formats]
         if formats is None:
@@ -933,7 +555,6 @@
     def convert(self, value):
         if isinstance(value, datetime.datetime):
             return value
->>>>>>> 7a6308a6
 
         for format in self.formats:
             try:
@@ -956,24 +577,6 @@
         """Make sure that a geo-value is of type (x, y)
         """
         if not len(value) == 2:
-<<<<<<< HEAD
-            error_msg = 'Value must be a two-dimensional point'
-            raise ValidationError(error_msg)
-        if isinstance(value, dict):
-            for v in value.values():
-                if not isinstance(v, (float, int)):
-                    error_msg = 'Both values in point must be float or int'
-                    raise ValidationError(error_msg)
-        elif isinstance(value, (list, tuple)):
-            if (not isinstance(value[0], (float, int)) and
-                not isinstance(value[1], (float, int))):
-                error_msg = 'Both values in point must be float or int'
-                raise ValidationError(error_msg)
-        else:
-            error_msg = 'GeoPointType can only accept tuples, lists, or dicts'
-            raise ValidationError(error_msg)
-        
-=======
             raise ValueError('Value must be a two-dimensional point')
         if isinstance(value, dict):
             for v in value.values():
@@ -986,5 +589,4 @@
         else:
             raise ValueError('GeoPointType can only accept tuples, lists, or dicts')
 
->>>>>>> 7a6308a6
         return value