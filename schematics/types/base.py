import uuid
import re
import datetime
import decimal
import itertools
import functools
import random
import string

from ..exceptions import (
    StopValidation, ValidationError, ConversionError, MockCreationError
)


def fill_template(template, min_length, max_length):
    return template % random_string(
        get_value_in(
            min_length,
            max_length,
            padding=len(template) - 2,
            required_length=1))


def force_unicode(obj, encoding='utf-8'):
    if isinstance(obj, basestring):
        if not isinstance(obj, unicode):
            obj = unicode(obj, encoding)
    elif not obj is None:
        obj = unicode(obj)

    return obj


<<<<<<< HEAD
=======
def get_range_endpoints(min_length, max_length, padding=0, required_length=0):
    if min_length is None and max_length is None:
        min_length = 0
        max_length = 16
    elif min_length is None:
        min_length = 0
    elif max_length is None:
        max_length = max(min_length * 2, 16)

    if padding:
        max_length = max_length - padding
        min_length = max(min_length - padding, 0)

    if max_length < required_length:
        raise MockCreationError(
            'This field is too short to hold the mock data')

    min_length = max(min_length, required_length)

    return min_length, max_length


def get_value_in(min_length, max_length, padding=0, required_length=0):
    return random.randint(
        *get_range_endpoints(min_length, max_length, padding, required_length))


def random_string(length, chars=string.letters + string.digits):
    return ''.join(random.choice(chars) for _ in range(length))


_last_position_hint = -1
>>>>>>> 228683a2
_next_position_hint = itertools.count()


class TypeMeta(type):

    """
    Meta class for BaseType. Merges `MESSAGES` dict and accumulates
    validator methods.
    """

    def __new__(mcs, name, bases, attrs):
        messages = {}
        validators = []

        for base in reversed(bases):
            if hasattr(base, 'MESSAGES'):
                messages.update(base.MESSAGES)

            if hasattr(base, "_validators"):
                validators.extend(base._validators)

        if 'MESSAGES' in attrs:
            messages.update(attrs['MESSAGES'])

        attrs['MESSAGES'] = messages

        for attr_name, attr in attrs.iteritems():
            if attr_name.startswith("validate_"):
                validators.append(attr)

        attrs["_validators"] = validators

        return type.__new__(mcs, name, bases, attrs)


class BaseType(TypeMeta('BaseTypeBase', (object, ), {})):

    """A base class for Types in a Schematics model. Instances of this
    class may be added to subclasses of ``Model`` to define a model schema.

    Validators that need to access variables on the instance
    can be defined be implementing methods whose names start with ``validate_``
    and accept one parameter (in addition to ``self``)

    :param required:
        Invalidate field when value is None or is not supplied. Default:
        False.
    :param default:
        When no data is provided default to this value. May be a callable.
        Default: None.
    :param serialized_name:
        The name of this field defaults to the class attribute used in the
        model. However if the field has another name in foreign data set this
        argument. Serialized data will use this value for the key name too.
    :param deserialize_from:
        A name or list of named fields for which foreign data sets are
        searched to provide a value for the given field.  This only effects
        inbound data.
    :param choices:
        An iterable of valid choices. This is the last step of the validator
        chain.
    :param validators:
        A list of callables. Each callable receives the value after it has been
        converted into a rich python type. Default: []
    :param serialize_when_none:
        Dictates if the field should appear in the serialized data even if the
        value is None. Default: True
    :param messages:
        Override the error messages with a dict. You can also do this by
        subclassing the Type and defining a `MESSAGES` dict attribute on the
        class. A metaclass will merge all the `MESSAGES` and override the
        resulting dict with instance level `messages` and assign to
        `self.messages`.

    """

    MESSAGES = {
        'required': u"This field is required.",
        'choices': u"Value must be one of {0}.",
    }

    def __init__(self, required=False, default=None, serialized_name=None,
                 choices=None, validators=None, deserialize_from=None,
                 serialize_when_none=None, messages=None):
        super(BaseType, self).__init__()
        self.required = required
        self._default = default
        self.serialized_name = serialized_name
        self.choices = choices
        self.deserialize_from = deserialize_from

        self.validators = [functools.partial(v, self) for v in self._validators]
        if validators:
            self.validators += validators

        self.serialize_when_none = serialize_when_none
        self.messages = dict(self.MESSAGES, **(messages or {}))
        self._position_hint = next(_next_position_hint)  # For ordering of fields

    def __call__(self, value):
        return self.to_native(value)

    def _mock(self, context=None):
        return None

    @property
    def default(self):
        default = self._default
        if callable(self._default):
            default = self._default()
        return default

    def to_primitive(self, value, context=None):
        """Convert internal data to a value safe to serialize.
        """
        return value

    def to_native(self, value, context=None):
        """
        Convert untrusted data to a richer Python construct.
        """
        return value

    def allow_none(self):
        if hasattr(self, 'owner_model'):
            return self.owner_model.allow_none(self)
        else:
            return self.serialize_when_none

    def validate(self, value):
        """
        Validate the field and return a clean value or raise a
        ``ValidationError`` with a list of errors raised by the validation
        chain. Stop the validation process from continuing through the
        validators by raising ``StopValidation`` instead of ``ValidationError``.

        """

        errors = []

        for validator in self.validators:
            try:
                validator(value)
            except ValidationError as exc:
                errors.extend(exc.messages)

                if isinstance(exc, StopValidation):
                    break

        if errors:
            raise ValidationError(errors)

    def validate_required(self, value):
        if self.required and value is None:
            raise ValidationError(self.messages['required'])

    def validate_choices(self, value):
        if self.choices is not None:
            if value not in self.choices:
                raise ValidationError(self.messages['choices']
                                      .format(unicode(self.choices)))

    def mock(self, context=None):
        if not self.required and not random.choice([True, False]):
            return self.default
        if self.choices is not None:
            return random.choice(self.choices)
        return self._mock(context)


class UUIDType(BaseType):

    """A field that stores a valid UUID value.
    """

    def _mock(self, context=None):
        return uuid.uuid4()

    def to_native(self, value, context=None):
        if not isinstance(value, uuid.UUID):
            value = uuid.UUID(value)
        return value

    def to_primitive(self, value, context=None):
        return str(value)


class IPv4Type(BaseType):

    """ A field that stores a valid IPv4 address """

    def _mock(self, context=None):
        return '.'.join(str(random.randrange(256)) for _ in range(4))

    @classmethod
    def valid_ip(cls, addr):
        try:
            addr = addr.strip().split(".")
        except AttributeError:
            return False
        try:
            return len(addr) == 4 and all(0 <= int(octet) < 256 for octet in addr)
        except ValueError:
            return False

    def validate(self, value):
        """
          Make sure the value is a IPv4 address:
          http://stackoverflow.com/questions/9948833/validate-ip-address-from-list
        """
        if not IPv4Type.valid_ip(value):
            error_msg = 'Invalid IPv4 address'
            raise ValidationError(error_msg)
        return True


class StringType(BaseType):

    """A unicode string field. Default minimum length is one. If you want to
    accept empty strings, init with ``min_length`` 0.
    """

    allow_casts = (int, str)

    MESSAGES = {
        'convert': u"Couldn't interpret value as string.",
        'max_length': u"String value is too long.",
        'min_length': u"String value is too short.",
        'regex': u"String value did not match validation regex.",
    }

    def __init__(self, regex=None, max_length=None, min_length=None, **kwargs):
        self.regex = re.compile(regex) if regex else None
        self.max_length = max_length
        self.min_length = min_length

        super(StringType, self).__init__(**kwargs)

    def _mock(self, context=None):
        return random_string(get_value_in(self.min_length, self.max_length))

    def to_native(self, value, context=None):
        if value is None:
            return None

        if not isinstance(value, unicode):
            if isinstance(value, self.allow_casts):
                if not isinstance(value, str):
                    value = str(value)
                value = unicode(value, 'utf-8')
            else:
                raise ConversionError(self.messages['convert'])

        return value

    def validate_length(self, value):
        len_of_value = len(value) if value else 0

        if self.max_length is not None and len_of_value > self.max_length:
            raise ValidationError(self.messages['max_length'])

        if self.min_length is not None and len_of_value < self.min_length:
            raise ValidationError(self.messages['min_length'])

    def validate_regex(self, value):
        if self.regex is not None and self.regex.match(value) is None:
            raise ValidationError(self.messages['regex'])


class URLType(StringType):

    """A field that validates input as an URL.

    If verify_exists=True is passed the validate function will make sure
    the URL makes a valid connection.
    """

    MESSAGES = {
        'invalid_url': u"Not a well formed URL.",
        'not_found': u"URL does not exist.",
    }

    URL_REGEX = re.compile(
        r'^https?://'
        r'(?:(?:[A-Z0-9](?:[A-Z0-9-]{0,61}[A-Z0-9])?\.)+[A-Z]{2,6}\.?|'
        r'localhost|'
        r'\d{1,3}\.\d{1,3}\.\d{1,3}\.\d{1,3})'
        r'(?::\d+)?'
        r'(?:/?|[/?]\S+)$', re.IGNORECASE
    )

    def __init__(self, verify_exists=False, **kwargs):
        self.verify_exists = verify_exists
        super(URLType, self).__init__(**kwargs)

    def _mock(self, context=None):
        return fill_template('http://a%s.ZZ', self.min_length,
                             self.max_length)

    def validate_url(self, value):
        if not URLType.URL_REGEX.match(value):
            raise StopValidation(self.messages['invalid_url'])
        if self.verify_exists:
            import urllib2
            try:
                request = urllib2.Request(value)
                urllib2.urlopen(request)
            except Exception:
                raise StopValidation(self.messages['not_found'])


class EmailType(StringType):

    """A field that validates input as an E-Mail-Address.
    """

    MESSAGES = {
        'email': u"Not a well formed email address."
    }

    EMAIL_REGEX = re.compile(
        # dot-atom
        r"(^[-!#$%&'*+/=?^_`{}|~0-9A-Z]+(\.[-!#$%&'*+/=?^_`{}|~0-9A-Z]+)*"
        # quoted-string
        r'|^"([\001-\010\013\014\016-\037!#-\[\]-\177]|\\[\001-011\013\014\016'
        r'-\177])*"'
        # domain
        r')@(?:[A-Z0-9](?:[A-Z0-9-]{0,61}[A-Z0-9])?\.)+[A-Z]{2,6}\.?$',
        re.IGNORECASE
    )

    def _mock(self, context=None):
        return fill_template('%s@example.com', self.min_length,
                             self.max_length)

    def validate_email(self, value):
        if not EmailType.EMAIL_REGEX.match(value):
            raise StopValidation(self.messages['email'])


class NumberType(BaseType):

    """A number field.
    """

    MESSAGES = {
        'number_coerce': u"Value is not {0}",
        'number_min': u"{0} value should be greater than {1}",
        'number_max': u"{0} value should be less than {1}",
    }

    def __init__(self, number_class, number_type,
                 min_value=None, max_value=None, **kwargs):
        self.number_class = number_class
        self.number_type = number_type
        self.min_value = min_value
        self.max_value = max_value

        super(NumberType, self).__init__(**kwargs)

    def _mock(self, context=None):
        return get_value_in(self.min_value, self.max_value)

    def to_native(self, value, context=None):
        try:
            value = self.number_class(value)
        except (TypeError, ValueError):
            raise ConversionError(self.messages['number_coerce']
                                  .format(self.number_type.lower()))

        return value

    def validate_range(self, value):
        if self.min_value is not None and value < self.min_value:
            raise ValidationError(self.messages['number_min']
                                  .format(self.number_type, self.min_value))

        if self.max_value is not None and value > self.max_value:
            raise ValidationError(self.messages['number_max']
                                  .format(self.number_type, self.max_value))

        return value


class IntType(NumberType):

    """A field that validates input as an Integer
    """

    def __init__(self, *args, **kwargs):
        super(IntType, self).__init__(number_class=int,
                                      number_type='Int',
                                      *args, **kwargs)


class LongType(NumberType):

    """A field that validates input as a Long
    """

    def __init__(self, *args, **kwargs):
        super(LongType, self).__init__(number_class=long,
                                       number_type='Long',
                                       *args, **kwargs)


class FloatType(NumberType):

    """A field that validates input as a Float
    """

    def __init__(self, *args, **kwargs):
        super(FloatType, self).__init__(number_class=float,
                                        number_type='Float',
                                        *args, **kwargs)


class DecimalType(BaseType):

    """A fixed-point decimal number field.
    """

    MESSAGES = {
        'number_coerce': 'Number failed to convert to a decimal',
        'number_min': u"Value should be greater than {0}",
        'number_max': u"Value should be less than {0}",
    }

    def __init__(self, min_value=None, max_value=None, **kwargs):
        self.min_value, self.max_value = min_value, max_value

        super(DecimalType, self).__init__(**kwargs)

    def _mock(self, context=None):
        return get_value_in(self.min_value, self.max_value)

    def to_primitive(self, value, context=None):
        return unicode(value)

    def to_native(self, value, context=None):
        if not isinstance(value, decimal.Decimal):
            if not isinstance(value, basestring):
                value = unicode(value)
            try:
                value = decimal.Decimal(value)

            except (TypeError, decimal.InvalidOperation):
                raise ConversionError(self.messages['number_coerce'])

        return value

    def validate_range(self, value):
        if self.min_value is not None and value < self.min_value:
            error_msg = self.messages['number_min'].format(self.min_value)
            raise ValidationError(error_msg)

        if self.max_value is not None and value > self.max_value:
            error_msg = self.messages['number_max'].format(self.max_value)
            raise ValidationError(error_msg)

        return value


class HashType(BaseType):

    MESSAGES = {
        'hash_length': u"Hash value is wrong length.",
        'hash_hex': u"Hash value is not hexadecimal.",
    }

<<<<<<< HEAD
    LENGTH = None
=======
    def _mock(self, context=None):
        return random_string(self.LENGTH, string.hexdigits)
>>>>>>> 228683a2

    def to_native(self, value, context=None):
        if len(value) != self.LENGTH:
            raise ValidationError(self.messages['hash_length'])
        try:
            int(value, 16)
        except ValueError:
            raise ConversionError(self.messages['hash_hex'])
        return value


class MD5Type(HashType):

    """A field that validates input as resembling an MD5 hash.
    """

    LENGTH = 32


class SHA1Type(HashType):

    """A field that validates input as resembling an SHA1 hash.
    """

    LENGTH = 40


class BooleanType(BaseType):

    """A boolean field type. In addition to ``True`` and ``False``, coerces these
    values:

    + For ``True``: "True", "true", "1"
    + For ``False``: "False", "false", "0"

    """

    TRUE_VALUES = ('True', 'true', '1')
    FALSE_VALUES = ('False', 'false', '0')

    def _mock(self, context=None):
        return random.choice([True, False])

    def to_native(self, value, context=None):
        if isinstance(value, basestring):
            if value in self.TRUE_VALUES:
                value = True
            elif value in self.FALSE_VALUES:
                value = False

        if not isinstance(value, bool):
            raise ConversionError(u'Must be either true or false.')

        return value


class DateType(BaseType):

    """Defaults to converting to and from ISO8601 date values.
    """

    SERIALIZED_FORMAT = '%Y-%m-%d'
    MESSAGES = {
        'parse': u'Could not parse {0}. Should be ISO8601 (YYYY-MM-DD).',
    }

    def __init__(self, **kwargs):
        self.serialized_format = self.SERIALIZED_FORMAT
        super(DateType, self).__init__(**kwargs)

    def _mock(self, context=None):
        return datetime.datetime(
            year=random.randrange(600) + 1900,
            month=random.randrange(12) + 1,
            day=random.randrange(28) + 1,
        )

    def to_native(self, value, context=None):
        if isinstance(value, datetime.date):
            return value

        try:
            return datetime.datetime.strptime(value, self.serialized_format).date()
        except (ValueError, TypeError):
            raise ConversionError(self.messages['parse'].format(value))

    def to_primitive(self, value, context=None):
        return value.strftime(self.serialized_format)


class DateTimeType(BaseType):

    """Defaults to converting to and from ISO8601 datetime values.

    :param formats:
        A value or list of values suitable for ``datetime.datetime.strptime``
        parsing. Default: `('%Y-%m-%dT%H:%M:%S.%f', '%Y-%m-%dT%H:%M:%S')`
    :param serialized_format:
        The output format suitable for Python ``strftime``. Default: ``'%Y-%m-%dT%H:%M:%S.%f'``

    """

    DEFAULT_FORMATS = ('%Y-%m-%dT%H:%M:%S.%f', '%Y-%m-%dT%H:%M:%S')
    SERIALIZED_FORMAT = '%Y-%m-%dT%H:%M:%S.%f'

    MESSAGES = {
        'parse': u'Could not parse {0}. Should be ISO8601.',
    }

    def __init__(self, formats=None, serialized_format=None, **kwargs):
        """

        """
        if isinstance(formats, basestring):
            formats = [formats]
        if formats is None:
            formats = self.DEFAULT_FORMATS
        if serialized_format is None:
            serialized_format = self.SERIALIZED_FORMAT
        self.formats = formats
        self.serialized_format = serialized_format
        super(DateTimeType, self).__init__(**kwargs)

    def _mock(self, context=None):
        return datetime.datetime(
            year=random.randrange(600) + 1900,
            month=random.randrange(12) + 1,
            day=random.randrange(28) + 1,
            hour=random.randrange(24),
            minute=random.randrange(60),
            second=random.randrange(60),
            microsecond=random.randrange(1000000),
        )

    def to_native(self, value, context=None):
        if isinstance(value, datetime.datetime):
            return value

        for fmt in self.formats:
            try:
                return datetime.datetime.strptime(value, fmt)
            except (ValueError, TypeError):
                continue
        raise ConversionError(self.messages['parse'].format(value))

    def to_primitive(self, value, context=None):
        if callable(self.serialized_format):
            return self.serialized_format(value)
        return value.strftime(self.serialized_format)


class GeoPointType(BaseType):

    """A list storing a latitude and longitude.
    """

    def _mock(self, context=None):
        return (random.randrange(-90, 90), random.randrange(-90, 90))

    def to_native(self, value, context=None):
        """Make sure that a geo-value is of type (x, y)
        """
        if not len(value) == 2:
            raise ValueError('Value must be a two-dimensional point')
        if isinstance(value, dict):
            for val in value.values():
                if not isinstance(val, (float, int)):
                    raise ValueError('Both values in point must be float or int')
        elif isinstance(value, (list, tuple)):
            if (not isinstance(value[0], (float, int)) or
                    not isinstance(value[1], (float, int))):
                raise ValueError('Both values in point must be float or int')
        else:
            raise ValueError('GeoPointType can only accept tuples, lists, or dicts')

        return value


class MultilingualStringType(BaseType):

    """
    A multilanguage string field, stored as a dict with {'locale': 'localized_value'}.

    Minimum and maximum lengths apply to each of the localized values.

    At least one of ``default_locale`` or ``context['locale']`` must be defined
    when calling ``.to_primitive``.

    """

    allow_casts = (int, str)

    MESSAGES = {
        'convert': u"Couldn't interpret value as string.",
        'max_length': u"String value in locale %s is too long.",
        'min_length': u"String value in locale %s is too short.",
        'locale_not_found': u"No requested locale was available.",
        'no_locale': u"No default or explicit locales were given.",
        'regex_locale': u"Name of locale %s did not match validation regex.",
        'regex_localized': u"String value in locale %s did not match validation regex.",
    }

    LOCALE_REGEX = r'^[a-z]{2}(:?_[A-Z]{2})?$'

    def __init__(self, regex=None, max_length=None, min_length=None,
                 default_locale=None, locale_regex=LOCALE_REGEX, **kwargs):
        self.regex = re.compile(regex) if regex else None
        self.max_length = max_length
        self.min_length = min_length
        self.default_locale = default_locale
        self.locale_regex = re.compile(locale_regex) if locale_regex else None

        super(MultilingualStringType, self).__init__(**kwargs)

    def _mock(self, context=None):
        return random_string(get_value_in(self.min_length, self.max_length))

    def to_native(self, value, context=None):
        """Make sure a MultilingualStringType value is a dict or None."""

        if not (value is None or isinstance(value, dict)):
            raise ValueError('Value must be a dict or None')

        return value

    def to_primitive(self, value, context=None):
        """
        Use a combination of ``default_locale`` and ``context['locale']`` to return
        the best localized string.

        """
        if value is None:
            return None

        context_locale = None
        if context is not None and 'locale' in context:
            context_locale = context['locale']

        # Build a list of all possible locales to try
        possible_locales = []
        for locale in (context_locale, self.default_locale):
            if not locale:
                continue

            if isinstance(locale, basestring):
                possible_locales.append(locale)
            else:
                possible_locales.extend(locale)

        if not possible_locales:
            raise ConversionError(self.messages['no_locale'])

        for locale in possible_locales:
            if locale in value:
                localized = value[locale]
                break
        else:
            raise ConversionError(self.messages['locale_not_found'])

        if not isinstance(localized, unicode):
            if isinstance(localized, self.allow_casts):
                if not isinstance(localized, str):
                    localized = str(localized)
                localized = unicode(localized, 'utf-8')
            else:
                raise ConversionError(self.messages['convert'])

        return localized

    def validate_length(self, value):
        for locale, localized in value.items():
            len_of_value = len(localized) if localized else 0

            if self.max_length is not None and len_of_value > self.max_length:
                raise ValidationError(self.messages['max_length'] % locale)

            if self.min_length is not None and len_of_value < self.min_length:
                raise ValidationError(self.messages['min_length'] % locale)

    def validate_regex(self, value):
        if self.regex is None and self.locale_regex is None:
            return

        for locale, localized in value.items():
            if self.regex is not None and self.regex.match(localized) is None:
                raise ValidationError(
                    self.messages['regex_localized'] % locale)

            if self.locale_regex is not None and self.locale_regex.match(locale) is None:
                raise ValidationError(
                    self.messages['regex_locale'] % locale)<|MERGE_RESOLUTION|>--- conflicted
+++ resolved
@@ -31,8 +31,6 @@
     return obj
 
 
-<<<<<<< HEAD
-=======
 def get_range_endpoints(min_length, max_length, padding=0, required_length=0):
     if min_length is None and max_length is None:
         min_length = 0
@@ -65,7 +63,6 @@
 
 
 _last_position_hint = -1
->>>>>>> 228683a2
 _next_position_hint = itertools.count()
 
 
@@ -536,12 +533,8 @@
         'hash_hex': u"Hash value is not hexadecimal.",
     }
 
-<<<<<<< HEAD
-    LENGTH = None
-=======
     def _mock(self, context=None):
         return random_string(self.LENGTH, string.hexdigits)
->>>>>>> 228683a2
 
     def to_native(self, value, context=None):
         if len(value) != self.LENGTH:
