# -*- coding: utf-8 -*-

from __future__ import division

from collections import Iterable
<<<<<<< HEAD
import functools
import itertools

from ..exceptions import ValidationError, ConversionError, ModelValidationError, StopValidation
=======
import itertools

from ..exceptions import ValidationError, ConversionError, ModelValidationError, StopValidation
from ..models import Model
from ..transforms import export_loop, EMPTY_LIST, EMPTY_DICT
>>>>>>> 826cb4d1
from .base import BaseType

from six import iteritems
from six import string_types as basestring
from six import text_type as unicode


class MultiType(BaseType):

    def validate(self, value, env=None):
        """Report dictionary of errors with lists of errors as values of each
        key. Used by ModelType and ListType.

        """
        errors = {}

        for validator in self.validators:
            try:
                validator(value, env=env)
            except ModelValidationError as exc:
                errors.update(exc.messages)
                if isinstance(exc, StopValidation):
                    break

        if errors:
            raise ValidationError(errors)

        return value

    def export_loop(self, shape_instance, field_converter,
                    role=None, print_none=False):
        raise NotImplementedError

    def init_compound_field(self, field, compound_field, **kwargs):
        """
        Some of non-BaseType fields requires `field` arg.
        Not avoid name conflict, provide it as `compound_field`.
        Example:

            comments = ListType(DictType, compound_field=StringType)
        """
        if compound_field:
            field = field(field=compound_field, **kwargs)
        else:
            field = field(**kwargs)
        return field


class ModelType(MultiType):

    def __init__(self, model_class, **kwargs):
        self.model_class = model_class
        self.fields = self.model_class.fields

        validators = kwargs.pop("validators", [])
        self.strict = kwargs.pop("strict", True)

        def validate_model(model_instance, env=None):
            model_instance.validate(env=env)
            return model_instance

        super(ModelType, self).__init__(validators=[validate_model] + validators, **kwargs)

    def __repr__(self):
        return object.__repr__(self)[:-1] + ' for %s>' % self.model_class

    def to_native(self, value, mapping=None, context=None, env=None):
        # We have already checked if the field is required. If it is None it
        # should continue being None
        mapping = mapping or {}
        if value is None:
            return None
        if isinstance(value, self.model_class):
            return value

        if not isinstance(value, dict):
            raise ConversionError(
                u'Please use a mapping for this field or {0} instance instead of {1}.'.format(
                    self.model_class.__name__,
                    type(value).__name__))

        # partial submodels now available with import_data (ht ryanolson)
        model = self.model_class()
        return model.import_data(value, mapping=mapping, context=context,
                                 strict=self.strict, env=env)

    def to_primitive(self, model_instance, context=None):
        primitive_data = {}
        for field_name, field, value in model_instance.atoms():
            serialized_name = field.serialized_name or field_name

            if value is None and model_instance.allow_none(field):
                primitive_data[serialized_name] = None
            else:
                primitive_data[serialized_name] = field.to_primitive(value,
                                                                     context)

        return primitive_data

    def export_loop(self, model_instance, field_converter,
                    role=None, print_none=False, serialize_when_undefined=None):
        """
        Calls the main `export_loop` implementation because they are both
        supposed to operate on models.
        """
        if isinstance(model_instance, self.model_class):
            model_class = model_instance.__class__
        else:
            model_class = self.model_class

        shaped = export_loop(model_class, model_instance, field_converter,
                             role=role, print_none=print_none,
                             serialize_when_undefined=serialize_when_undefined)

        if shaped and len(shaped) == 0 and self.allow_none():
            return shaped
        elif shaped:
            return shaped
        elif print_none:
            return shaped


class ListType(MultiType):

    def __init__(self, field, min_size=None, max_size=None, **kwargs):

        if not isinstance(field, BaseType):
            compound_field = kwargs.pop('compound_field', None)
            field = self.init_compound_field(field, compound_field, **kwargs)

        self.field = field
        self.min_size = min_size
        self.max_size = max_size

        validators = [self.check_length] + kwargs.pop("validators", [])

        super(ListType, self).__init__(validators=validators, **kwargs)

    @property
    def model_class(self):
        return self.field.model_class

    def _force_list(self, value):
        if value is None or value == EMPTY_LIST:
            return []

        try:
            if isinstance(value, basestring):
                raise TypeError()

            if isinstance(value, dict):
                return [value[unicode(k)] for k in sorted(map(int, value.keys()))]

            return list(value)
        except TypeError:
            return [value]

    def to_native(self, value, context=None, env=None):
        items = self._force_list(value)
        if isinstance(self.field, MultiType):
            to_native = functools.partial(self.field.to_native, env=env)
        else:
            to_native = self.field.to_native

        return [to_native(item, context) for item in items]

    def check_length(self, value, env=None):
        list_length = len(value) if value else 0

        if self.min_size is not None and list_length < self.min_size:
            message = ({
                True: u'Please provide at least %d item.',
                False: u'Please provide at least %d items.',
            }[self.min_size == 1]) % self.min_size
            raise ValidationError(message)

        if self.max_size is not None and list_length > self.max_size:
            message = ({
                True: u'Please provide no more than %d item.',
                False: u'Please provide no more than %d items.',
            }[self.max_size == 1]) % self.max_size
            raise ValidationError(message)

    def validate_items(self, items, env=None):
        if isinstance(self.field, MultiType):
            validate = functools.partial(self.field.validate, env=env)
        else:
            validate = self.field.validate
        errors = []
        for item in items:
            try:
                validate(item)
            except ValidationError as exc:
                errors += exc.messages

        if errors:
            raise ValidationError(errors)

    def to_primitive(self, value, context=None):
        return [self.field.to_primitive(item, context) for item in value]

    def export_loop(self, list_instance, field_converter,
                    role=None, print_none=False, serialize_when_undefined=None):
        """Loops over each item in the model and applies either the field
        transform or the multitype transform.  Essentially functions the same
        as `transforms.export_loop`.
        """
        data = []
        for value in list_instance:
            if hasattr(self.field, 'export_loop'):
                shaped = self.field.export_loop(
                             value, field_converter, role=role,
                             serialize_when_undefined=serialize_when_undefined)
                feels_empty = shaped and len(shaped) == 0
            else:
                shaped = field_converter(self.field, value)
                feels_empty = shaped is None

            # Print if we want empty or found a value
            if feels_empty and self.field.allow_none():
                data.append(shaped)
            elif shaped is not None:
                data.append(shaped)
            elif print_none:
                data.append(shaped)

        # Return data if the list contains anything
        if len(data) > 0:
            return data
        elif len(data) == 0 and self.allow_none():
            return data
        elif print_none:
            return data


class DictType(MultiType):

    def __init__(self, field, coerce_key=None, **kwargs):
        if not isinstance(field, BaseType):
            compound_field = kwargs.pop('compound_field', None)
            field = self.init_compound_field(field, compound_field, **kwargs)

        self.coerce_key = coerce_key or unicode
        self.field = field

        validators = [self.validate_items] + kwargs.pop("validators", [])

        super(DictType, self).__init__(validators=validators, **kwargs)

    @property
    def model_class(self):
        return self.field.model_class

    def to_native(self, value, safe=False, context=None, env=None):
        if value == EMPTY_DICT:
            value = {}
        value = value or {}
        if not isinstance(value, dict):
            raise ValidationError(u'Only dictionaries may be used in a DictType')

        if isinstance(self.field, MultiType):
            to_native = functools.partial(self.field.to_native, env=env)
        else:
            to_native = self.field.to_native

        return dict((self.coerce_key(k), to_native(v, context))
                    for k, v in iteritems(value))

    def validate_items(self, items, env=None):
        if isinstance(self.field, MultiType):
            validate = functools.partial(self.field.validate, env=env)
        else:
            validate = self.field.validate
        errors = {}
        for key, value in iteritems(items):
            try:
                validate(value)
            except ValidationError as exc:
                errors[key] = exc

        if errors:
            raise ValidationError(errors)

    def to_primitive(self, value, context=None):
        return dict((unicode(k), self.field.to_primitive(v, context))
                    for k, v in iteritems(value))

    def export_loop(self, dict_instance, field_converter,
                    role=None, print_none=False, serialize_when_undefined=None):
        """Loops over each item in the model and applies either the field
        transform or the multitype transform.  Essentially functions the same
        as `transforms.export_loop`.
        """
        data = {}

        for key, value in iteritems(dict_instance):
            if hasattr(self.field, 'export_loop'):
                shaped = self.field.export_loop(
                             value, field_converter, role=role,
                             serialize_when_undefined=serialize_when_undefined)
                feels_empty = shaped and len(shaped) == 0
            else:
                shaped = field_converter(self.field, value)
                feels_empty = shaped is None

            if feels_empty and self.field.allow_none():
                data[key] = shaped
            elif shaped is not None:
                data[key] = shaped
            elif print_none:
                data[key] = shaped

        if len(data) > 0:
            return data
        elif len(data) == 0 and self.allow_none():
            return data
        elif print_none:
            return data


class PolyModelType(MultiType):

<<<<<<< HEAD
    def __init__(self, model_classes, env=None, **kwargs):
=======
    def __init__(self, model_classes, **kwargs):
>>>>>>> 826cb4d1

        if isinstance(model_classes, type) and issubclass(model_classes, Model):
            self.model_classes = (model_classes,)
            allow_subclasses = True
        elif isinstance(model_classes, Iterable) \
          and not isinstance(model_classes, basestring):
            self.model_classes = tuple(model_classes)
            allow_subclasses = False
        else:
            raise Exception("The first argument to PolyModelType.__init__() "
                            "must be a model or an iterable.")

        validators = kwargs.pop("validators", [])
        self.strict = kwargs.pop("strict", True)
        self.claim_function = kwargs.pop("claim_function", None)
        self.allow_subclasses = kwargs.pop("allow_subclasses", allow_subclasses)

<<<<<<< HEAD
        def validate_model(model_instance, env=None):
            model_instance.validate(env=env)
=======
        def validate_model(model_instance):
            model_instance.validate()
>>>>>>> 826cb4d1
            return model_instance

        MultiType.__init__(self, validators=[validate_model] + validators, **kwargs)

    def __repr__(self):
        return object.__repr__(self)[:-1] + ' for %s>' % str(self.model_classes)

    def is_allowed_model(self, model_instance):
        if self.allow_subclasses:
            if isinstance(model_instance, self.model_classes):
                return True
        else:
            if model_instance.__class__ in self.model_classes:
                return True
        return False

<<<<<<< HEAD
    def to_native(self, value, mapping=None, context=None, env=None):

        mapping = mapping or {}
=======
    def to_native(self, value, mapping=None, context=None):

        if mapping is None:
            mapping = {}
>>>>>>> 826cb4d1
        if value is None:
            return None
        if self.is_allowed_model(value):
            return value
        if not isinstance(value, dict):
            if len(self.model_classes) > 1:
                instanceof_msg = 'one of: {}'.format(', '.join(
                    cls.__name__ for cls in self.model_classes))
            else:
                instanceof_msg = self.model_classes[0].__name__
            raise ConversionError(u'Please use a mapping for this field or '
                                    'an instance of {}'.format(instanceof_msg))

        model_class = self.find_model(value)
        model = model_class()
        return model.import_data(value, mapping=mapping, context=context,
<<<<<<< HEAD
                                 strict=self.strict, env=env)
=======
                                 strict=self.strict)
>>>>>>> 826cb4d1

    def find_model(self, data):
        """Finds the intended type by consulting potential classes or `claim_function`."""

        chosen_class = None
        if self.claim_function:
            chosen_class = self.claim_function(self, data)
        else:
            candidates = self.model_classes
            if self.allow_subclasses:
                candidates = itertools.chain.from_iterable(
                                 ([m] + m._subclasses for m in candidates))
            fallback = None
            matching_classes = []
            for cls in candidates:
                match = None
<<<<<<< HEAD
                if '_claim' in cls.__dict__:
                    match = cls._claim(data)
                elif not fallback: # The first model that doesn't define `_claim`
=======
                if '_claim_polymorphic' in cls.__dict__:
                    match = cls._claim_polymorphic(data)
                elif not fallback: # The first model that doesn't define the hook
>>>>>>> 826cb4d1
                    fallback = cls # can be used as a default if there's no match.
                if match:
                    matching_classes.append(cls)
            if not matching_classes and fallback:
                chosen_class = fallback
            elif len(matching_classes) == 1:
                chosen_class = matching_classes[0]
            else:
                raise Exception("Got ambiguous input for polymorphic field")
        if chosen_class:
            return chosen_class
        else:
            raise Exception("Input for polymorphic field did not match any model")

    def export_loop(self, model_instance, field_converter,
                    role=None, print_none=False):

        model_class = model_instance.__class__
        if not self.is_allowed_model(model_instance):
            raise Exception("Cannot export: {} is not an allowed type".format(model_class))

        shaped = export_loop(model_class, model_instance,
                             field_converter,
                             role=role, print_none=print_none)

        if shaped and len(shaped) == 0 and self.allow_none():
            return shaped
        elif shaped:
            return shaped
        elif print_none:
            return shaped
<<<<<<< HEAD


from ..models import Model
from ..transforms import export_loop, EMPTY_LIST, EMPTY_DICT
=======
>>>>>>> 826cb4d1
<|MERGE_RESOLUTION|>--- conflicted
+++ resolved
@@ -3,18 +3,10 @@
 from __future__ import division
 
 from collections import Iterable
-<<<<<<< HEAD
 import functools
 import itertools
 
 from ..exceptions import ValidationError, ConversionError, ModelValidationError, StopValidation
-=======
-import itertools
-
-from ..exceptions import ValidationError, ConversionError, ModelValidationError, StopValidation
-from ..models import Model
-from ..transforms import export_loop, EMPTY_LIST, EMPTY_DICT
->>>>>>> 826cb4d1
 from .base import BaseType
 
 from six import iteritems
@@ -337,11 +329,7 @@
 
 class PolyModelType(MultiType):
 
-<<<<<<< HEAD
     def __init__(self, model_classes, env=None, **kwargs):
-=======
-    def __init__(self, model_classes, **kwargs):
->>>>>>> 826cb4d1
 
         if isinstance(model_classes, type) and issubclass(model_classes, Model):
             self.model_classes = (model_classes,)
@@ -359,13 +347,8 @@
         self.claim_function = kwargs.pop("claim_function", None)
         self.allow_subclasses = kwargs.pop("allow_subclasses", allow_subclasses)
 
-<<<<<<< HEAD
         def validate_model(model_instance, env=None):
             model_instance.validate(env=env)
-=======
-        def validate_model(model_instance):
-            model_instance.validate()
->>>>>>> 826cb4d1
             return model_instance
 
         MultiType.__init__(self, validators=[validate_model] + validators, **kwargs)
@@ -382,16 +365,9 @@
                 return True
         return False
 
-<<<<<<< HEAD
     def to_native(self, value, mapping=None, context=None, env=None):
 
         mapping = mapping or {}
-=======
-    def to_native(self, value, mapping=None, context=None):
-
-        if mapping is None:
-            mapping = {}
->>>>>>> 826cb4d1
         if value is None:
             return None
         if self.is_allowed_model(value):
@@ -408,11 +384,7 @@
         model_class = self.find_model(value)
         model = model_class()
         return model.import_data(value, mapping=mapping, context=context,
-<<<<<<< HEAD
                                  strict=self.strict, env=env)
-=======
-                                 strict=self.strict)
->>>>>>> 826cb4d1
 
     def find_model(self, data):
         """Finds the intended type by consulting potential classes or `claim_function`."""
@@ -429,15 +401,9 @@
             matching_classes = []
             for cls in candidates:
                 match = None
-<<<<<<< HEAD
-                if '_claim' in cls.__dict__:
-                    match = cls._claim(data)
-                elif not fallback: # The first model that doesn't define `_claim`
-=======
                 if '_claim_polymorphic' in cls.__dict__:
                     match = cls._claim_polymorphic(data)
                 elif not fallback: # The first model that doesn't define the hook
->>>>>>> 826cb4d1
                     fallback = cls # can be used as a default if there's no match.
                 if match:
                     matching_classes.append(cls)
@@ -469,10 +435,7 @@
             return shaped
         elif print_none:
             return shaped
-<<<<<<< HEAD
 
 
 from ..models import Model
-from ..transforms import export_loop, EMPTY_LIST, EMPTY_DICT
-=======
->>>>>>> 826cb4d1
+from ..transforms import export_loop, EMPTY_LIST, EMPTY_DICT