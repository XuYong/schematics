# encoding=utf-8

import inspect
import itertools

from .types import BaseType
from .types.serializable import Serializable
from .exceptions import BaseError, ValidationError, ModelValidationError, ConversionError, ModelConversionError
from .serialize import serialize, flatten, expand
from .datastructures import OrderedDict as OrderedDictWithSort


class FieldDescriptor(object):

<<<<<<< HEAD
from schematics.base import json
from schematics.types import (DictFieldNotFound, schematic_types, BaseType,
                              UUIDType)
from schematics.validation import validate
=======
    def __init__(self, name):
        self.name = name

    def __get__(self, model, type=None):
        try:
            if model is None:
                return type.fields[self.name]
            return model._data[self.name]
        except KeyError:
            raise AttributeError(self.name)
>>>>>>> 7a6308a6

    def __set__(self, model, value):
        field = model._fields[self.name]
        model._data[self.name] = field(value)

    def __delete__(self, model):
        if self.name not in model._fields:
            raise AttributeError('%r has no attribute %r' %
                                 (type(model).__name__, self.name))
        del model._fields[self.name]


class ModelOptions(object):
    """
    This class is a container for all metaclass configuration options. Its
    primary purpose is to create an instance of a model's options for every
    instance of a model.

    It also creates errors in cases where unknown options parameters are found.

    :param roles:
        Allows to specify certain subsets of the model's fields for
        serialization.
    :param serialize_when_none:
        When ``False``, serialization skips fields that are None. Default: ``True``
    """
    def __init__(self, klass, namespace=None, roles=None, serialize_when_none=True):
        self.klass = klass
        self.namespace = namespace
        self.roles = roles or {}
        self.serialize_when_none = serialize_when_none


class ModelMeta(type):
    """Meta class for Models. Handles model inheritance and Options.
    """
<<<<<<< HEAD
    valid_attrs = dict()
    if 'Options' in attrs:
        options = attrs['Options']
        for attr_name, attr_value in inspect.getmembers(options):
            if not attr_name.startswith('_'):
                valid_attrs[attr_name] = attr_value
    oc = options_class(klass, **valid_attrs)
    return oc


def _gen_options(klass, attrs):
    """Processes the attributes and class parameters to generate the correct
    options schematic.

    Defaults to `ModelOptions` but it's ideal to define `__optionsclass_`
    on the Model's metaclass.
    """
    ### Parse Options
    options_class = ModelOptions
    if hasattr(klass, '__optionsclass__'):
        options_class = klass.__optionsclass__
    options = _parse_options_config(klass, attrs, options_class)
    return options


###
### Metaclass Design
###

def _extract_fields(bases, attrs):
    ### Collect all fields in here
    model_fields = {}

    for base in bases:
        if hasattr(base, '_fields'):
            model_fields.update(base._fields)

    for field_name, field_value in attrs.items():
        if isinstance(field_value, BaseType):
            field_value.field_name = field_name
            model_fields[field_name] = field_value
            
    return model_fields


class ModelMetaclass(type):
    def __new__(cls, name, bases, attrs):
        """Processes a configuration of a Model type into a class.
        """
        ### Parse metaclass config into options class
        options = _gen_options(cls, attrs)

        ### Extract fields and wrap in FieldDescriptors
        fields =  _extract_fields(bases, attrs)

        ### Put generates attributes in attrs dict
        attrs['_options'] = options
        attrs['_fields'] = fields
        attrs['_model_name'] = name

        ### Gen a class instance
        klass = super(ModelMetaclass, cls).__new__(cls, name, bases, attrs)

        ### Each field has access to it's containing class
        for field in fields.values():
            field.owner_model = klass

        ### Fin.
=======

    def __new__(cls, name, bases, attrs):
        fields = OrderedDictWithSort()
        serializables = {}
        validator_functions = {}  # Model level

        for base in reversed(bases):
            if hasattr(base, '_fields'):
                fields.update(base._fields)
            if hasattr(base, '_serializables'):
                serializables.update(base._serializables)
            if hasattr(base, '_validator_functions'):
                validator_functions.update(base._validator_functions)

        for key, value in attrs.iteritems():
            if key.startswith('validate_') and callable(value):
                validator_functions[key[9:]] = value
            if isinstance(value, BaseType):
                fields[key] = value
            if isinstance(value, Serializable):
                serializables[key] = value

        fields.sort(key=lambda i: i[1]._position_hint)

        for key, field in fields.iteritems():
            # For accessing internal data by field name attributes
            attrs[key] = FieldDescriptor(key)

        attrs['_options'] = cls._read_options(name, bases, attrs)

        attrs['_validator_functions'] = validator_functions
        attrs['_serializables'] = serializables
        attrs['_fields'] = fields

        klass = type.__new__(cls, name, bases, attrs)

        for field in fields.values():
            field.owner_model = klass

>>>>>>> 7a6308a6
        return klass

    @classmethod
    def _read_options(cls, name, bases, attrs):
        options_members = {}

        for base in reversed(bases):
            if hasattr(base, "_options"):
                for k, v in inspect.getmembers(base._options):
                    if not k.startswith("_") and not k == "klass":
                        options_members[k] = v

        options_class = getattr(attrs, '__classoptions__', ModelOptions)
        if 'Options' in attrs:
            for k, v in inspect.getmembers(attrs['Options']):
                if not k.startswith("_"):
                    if k == "roles":
                        roles = options_members.get("roles", {}).copy()
                        roles.update(v)

                        options_members["roles"] = roles
                    else:
                        options_members[k] = v

        return options_class(cls, **options_members)

    @property
    def fields(cls):
        return cls._fields

    def __iter__(self):
        return itertools.chain(
            self._unbound_fields.iteritems(),
            self._unbound_serializables.iteritems()
        )


class Model(object):
    """Enclosure for fields and validation. Same pattern deployed by Django
    models, SQLAlchemy declarative extension and other developer friendly
    libraries.

    :param raw_data:
        Raw data to initialize the object with. Can raise ``ConversionError`` if
        it is not possible to convert the raw data into richer Python constructs.

    """

    __metaclass__ = ModelMeta
    __optionsclass__ = ModelOptions

    @classmethod
    def from_flat(cls, data):
        return cls(expand(data))

    def __init__(self, raw_data=None):
        if raw_data is None:
            raw_data = {}

        self._initial = raw_data

        self._data = self.convert(raw_data)

    def validate(self, partial=False, strict=False):
        """
        Validates the state of the model and adding additional untrusted data
        as well. If the models is invalid, raises ValidationError with error messages.

        :param raw_data:
            A ``dict`` or ``dict``-like structure for incoming data.
        :param partial:
            Allow partial data to validate; useful for PATCH requests.
            Essentially drops the ``required=True`` arguments from field
            definitions. Default: True
        :param strict:
            Complain about unrecognized keys. Default: False
        """
        raw_data = self._data

        errors = {}
        data = {}

        for field_name, field in self._fields.iteritems():
            # Rely on parameter for whether or not we should check value
            serialized_field_name = field.serialized_name or field_name

            # print field_name, data, raw_data, self._data
            # if needs_check(serialized_field_name, field):
            try:
                value = raw_data[serialized_field_name]
            except KeyError:
                value = field.default

            if field.required and value is None:
                if not partial:
                    errors[serialized_field_name] = [field.messages["required"], ]
            elif value is None:  # The field isn't required so the value can be None
                data[field_name] = None
            else:
                try:
                    field.validate(value)

                    if field_name in self._validator_functions:
                        context = dict(self._data, **data)
                        self._validator_functions[field_name](self, context, value)
                except BaseError, e:
                    errors[serialized_field_name] = e.messages
                else:
                    data[field_name] = value

        if strict:
            rogue_field_errors = self._check_for_unknown_fields(data)
            errors.update(rogue_field_errors)

        if errors:
            raise ModelValidationError(errors)

        # Set internal data and touch the TypeDescriptors by setattr
        self._data.update(**data)

    def serialize(self, role=None):
        """Return data as it would be validated. No filtering of output unless
        role is defined.

        :param role:
            Filter output by a specific role

        """
        return serialize(self, role)

    def flatten(self, role=None, prefix=""):
        """
        Return data as a pure key-value dictionary, where the values are
        primitive types (string, bool, int, long).

        :param role:
            Filter output by a specific role

        """
        return flatten(self, role, prefix=prefix)

    def convert(self, raw_data):
        """
        Converts the raw data into richer Python constructs according to the
        fields on the model
        """
        data = {}
        errors = {}

<<<<<<< HEAD
class Model(object):
    __metaclass__ = ModelMetaclass
    __optionsclass__ = ModelOptions
=======
        for field_name, field in self._fields.iteritems():
            serialized_field_name = field.serialized_name or field_name
>>>>>>> 7a6308a6

            try:
                raw_value = raw_data[serialized_field_name]
                data[field_name] = None if raw_value is None else field.convert(raw_value)
            except KeyError:
                data[field_name] = field.default
            except ConversionError, e:
                errors[serialized_field_name] = e.messages

        if errors:
            raise ModelConversionError(errors)

<<<<<<< HEAD
            field_name = attr_name
            if attr_value.minimized_field_name \
                   and attr_value.minimized_field_name in values:
                field_name = attr_value.minimized_field_name
            elif attr_value.print_name \
                     and attr_value.print_name in values:
                field_name = attr_value.print_name

            if field_name in values:
                field_value = values[field_name]
                setattr(self, attr_name, field_value)

    def validate(self, values=None, **kwargs):
        if values is None:
            values = self._data if hasattr(self, '_data') else {}
        return validate(self.__class__, values, **kwargs)
=======
        return data

    def _check_for_unknown_fields(self, data):
        # set takes iterables, iterating over keys in this instance
        errors = []
        rogues_found = set(data) - set(self._fields)
        if len(rogues_found) > 0:
            for field_name in rogues_found:
                errors[field_name] = [u'%s is an illegal field.' % field_name]

        return errors
>>>>>>> 7a6308a6

    def __iter__(self):
        return self.iter()

    def iter(self, include_serializables=True):
        if include_serializables:
            all_fields = itertools.chain(
                self._fields.iteritems(),
                self._serializables.iteritems()
            )
        else:
            all_fields = self._fields.iteritems()

        return ((field_name, field, self[field_name]) for field_name, field in all_fields)

    def __getitem__(self, name):
        try:
            return getattr(self, name)
        except AttributeError:
            pass
        raise KeyError(name)

    def __setitem__(self, name, value):
        # Ensure that the field exists before settings its value
        if name not in self._data:
            raise KeyError(name)
        return setattr(self, name, value)

    def __contains__(self, name):
        return name in self._data or name in self._serializables

    def __len__(self):
        return len(self._data)

    def __eq__(self, other):
        if isinstance(other, self.__class__):
            keys = self._fields
<<<<<<< HEAD
=======

>>>>>>> 7a6308a6
            for key in keys:
                if self[key] != other[key]:
                    return False
            return True
        return False

<<<<<<< HEAD
    def get(self, key, default=None):
        if key in self:
            return self[key]
        return default
=======
    def __ne__(self, other):
        return not self == other

    def get(self, key, default=None):
        try:
            return self[key]
        except KeyError:
            return default
>>>>>>> 7a6308a6

    def __repr__(self):
        try:
            u = unicode(self)
        except (UnicodeEncodeError, UnicodeDecodeError):
            u = '[Bad Unicode data]'
        return u"<%s: %s>" % (self.__class__.__name__, u)

<<<<<<< HEAD
    def __str__(self):
        if hasattr(self, '__unicode__'):
            return unicode(self).encode('utf-8')
=======
    def __unicode__(self):
>>>>>>> 7a6308a6
        return '%s object' % self.__class__.__name__<|MERGE_RESOLUTION|>--- conflicted
+++ resolved
@@ -12,12 +12,6 @@
 
 class FieldDescriptor(object):
 
-<<<<<<< HEAD
-from schematics.base import json
-from schematics.types import (DictFieldNotFound, schematic_types, BaseType,
-                              UUIDType)
-from schematics.validation import validate
-=======
     def __init__(self, name):
         self.name = name
 
@@ -28,7 +22,6 @@
             return model._data[self.name]
         except KeyError:
             raise AttributeError(self.name)
->>>>>>> 7a6308a6
 
     def __set__(self, model, value):
         field = model._fields[self.name]
@@ -65,76 +58,6 @@
 class ModelMeta(type):
     """Meta class for Models. Handles model inheritance and Options.
     """
-<<<<<<< HEAD
-    valid_attrs = dict()
-    if 'Options' in attrs:
-        options = attrs['Options']
-        for attr_name, attr_value in inspect.getmembers(options):
-            if not attr_name.startswith('_'):
-                valid_attrs[attr_name] = attr_value
-    oc = options_class(klass, **valid_attrs)
-    return oc
-
-
-def _gen_options(klass, attrs):
-    """Processes the attributes and class parameters to generate the correct
-    options schematic.
-
-    Defaults to `ModelOptions` but it's ideal to define `__optionsclass_`
-    on the Model's metaclass.
-    """
-    ### Parse Options
-    options_class = ModelOptions
-    if hasattr(klass, '__optionsclass__'):
-        options_class = klass.__optionsclass__
-    options = _parse_options_config(klass, attrs, options_class)
-    return options
-
-
-###
-### Metaclass Design
-###
-
-def _extract_fields(bases, attrs):
-    ### Collect all fields in here
-    model_fields = {}
-
-    for base in bases:
-        if hasattr(base, '_fields'):
-            model_fields.update(base._fields)
-
-    for field_name, field_value in attrs.items():
-        if isinstance(field_value, BaseType):
-            field_value.field_name = field_name
-            model_fields[field_name] = field_value
-            
-    return model_fields
-
-
-class ModelMetaclass(type):
-    def __new__(cls, name, bases, attrs):
-        """Processes a configuration of a Model type into a class.
-        """
-        ### Parse metaclass config into options class
-        options = _gen_options(cls, attrs)
-
-        ### Extract fields and wrap in FieldDescriptors
-        fields =  _extract_fields(bases, attrs)
-
-        ### Put generates attributes in attrs dict
-        attrs['_options'] = options
-        attrs['_fields'] = fields
-        attrs['_model_name'] = name
-
-        ### Gen a class instance
-        klass = super(ModelMetaclass, cls).__new__(cls, name, bases, attrs)
-
-        ### Each field has access to it's containing class
-        for field in fields.values():
-            field.owner_model = klass
-
-        ### Fin.
-=======
 
     def __new__(cls, name, bases, attrs):
         fields = OrderedDictWithSort()
@@ -174,7 +97,6 @@
         for field in fields.values():
             field.owner_model = klass
 
->>>>>>> 7a6308a6
         return klass
 
     @classmethod
@@ -324,14 +246,8 @@
         data = {}
         errors = {}
 
-<<<<<<< HEAD
-class Model(object):
-    __metaclass__ = ModelMetaclass
-    __optionsclass__ = ModelOptions
-=======
         for field_name, field in self._fields.iteritems():
             serialized_field_name = field.serialized_name or field_name
->>>>>>> 7a6308a6
 
             try:
                 raw_value = raw_data[serialized_field_name]
@@ -344,24 +260,6 @@
         if errors:
             raise ModelConversionError(errors)
 
-<<<<<<< HEAD
-            field_name = attr_name
-            if attr_value.minimized_field_name \
-                   and attr_value.minimized_field_name in values:
-                field_name = attr_value.minimized_field_name
-            elif attr_value.print_name \
-                     and attr_value.print_name in values:
-                field_name = attr_value.print_name
-
-            if field_name in values:
-                field_value = values[field_name]
-                setattr(self, attr_name, field_value)
-
-    def validate(self, values=None, **kwargs):
-        if values is None:
-            values = self._data if hasattr(self, '_data') else {}
-        return validate(self.__class__, values, **kwargs)
-=======
         return data
 
     def _check_for_unknown_fields(self, data):
@@ -373,7 +271,6 @@
                 errors[field_name] = [u'%s is an illegal field.' % field_name]
 
         return errors
->>>>>>> 7a6308a6
 
     def __iter__(self):
         return self.iter()
@@ -411,22 +308,13 @@
     def __eq__(self, other):
         if isinstance(other, self.__class__):
             keys = self._fields
-<<<<<<< HEAD
-=======
-
->>>>>>> 7a6308a6
+
             for key in keys:
                 if self[key] != other[key]:
                     return False
             return True
         return False
 
-<<<<<<< HEAD
-    def get(self, key, default=None):
-        if key in self:
-            return self[key]
-        return default
-=======
     def __ne__(self, other):
         return not self == other
 
@@ -435,7 +323,6 @@
             return self[key]
         except KeyError:
             return default
->>>>>>> 7a6308a6
 
     def __repr__(self):
         try:
@@ -444,11 +331,5 @@
             u = '[Bad Unicode data]'
         return u"<%s: %s>" % (self.__class__.__name__, u)
 
-<<<<<<< HEAD
-    def __str__(self):
-        if hasattr(self, '__unicode__'):
-            return unicode(self).encode('utf-8')
-=======
     def __unicode__(self):
->>>>>>> 7a6308a6
         return '%s object' % self.__class__.__name__