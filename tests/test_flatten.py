--- conflicted
+++ resolved
@@ -1,14 +1,9 @@
-<<<<<<< HEAD
-from schematics.datastructures import OrderedDict
-from schematics.transforms import expand, whitelist
-=======
 try:
     from collections import OrderedDict
 except ImportError:
     from ordereddict import OrderedDict  # python2.6 fallback
 
 from schematics.transforms import expand, whitelist, flatten
->>>>>>> 50372ff7
 from schematics.models import Model
 from schematics.types.serializable import serializable
 from schematics.types import StringType, IntType
@@ -197,27 +192,22 @@
     input_data = {
         "id": 1,
         "categories": [
-            {
-                "slug": "math",
-                "xp_level": {
-                    "level": 1,
-                    "stars": 1,
-                    "title": "Master",
-                }
-            },
-            {
-                "slug": "twilight",
-                "xp_level": {
-                    "level": 2,
-                    "stars": 1,
-                    "title": "Master",
-                }
-<<<<<<< HEAD
-            }]
-=======
-            }
-        ]
->>>>>>> 50372ff7
+        {
+            "slug": "math",
+            "xp_level": {
+                "level": 1,
+                "stars": 1,
+                "title": "Master",
+            }
+        },
+        {
+            "slug": "twilight",
+            "xp_level": {
+                "level": 2,
+                "stars": 1,
+                "title": "Master",
+            }
+        }]
     }
     info = PlayerCategoryInfo(input_data)
 
