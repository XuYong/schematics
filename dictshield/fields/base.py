--- conflicted
+++ resolved
@@ -417,15 +417,9 @@
         return 'array'
 
     def _jsonschema_items(self):
-<<<<<<< HEAD
         return [field.for_jsonschema() for field in self.fields]
 
     def for_output_format(self, output_format_method_name, value):
-=======
-        return self.field.for_jsonschema()
-
-    def for_python(self, value):
->>>>>>> d1f9355d
         if value is None:
             return list()
         for item in value:
