#!/usr/bin/env python

"""This module puts the basic framework for the Document and it's Metaclass
together. The Metaclass attribute `_fields`_ informs the validation system
about *what* to validate. `_fields` is also used for mapping inputs and outputs
to corresponding members of the Document, fascilitating easy document validating
like:

    d = Document(**key_map)
    try:
        d.validate()
    except:
        handler_validation_fail()

It also provides the basic framework for throwing errors when input doesn't
match expected patterns, as we see with the exception handling.

A `ShieldException` is thrown when validation fails.

An `InvalidShield` exception is thrown when the input data can't be mapped
to a `Document`.
"""

### If you're using Python 2.6, you should use simplejson
try:
    import simplejson as json
except:
    import json


###
### Exceptions
###

class InvalidShield(Exception):
    """A shield has been put together incorrectly
    """
    pass

class ShieldException(Exception):
    """The field did not pass validation.
    """
    def __init__(self, reason, field_name, field_value, *args, **kwargs):
        super(ShieldException, self).__init__(*args, **kwargs)
        self.reason = reason
        self.field_name = field_name
        self.field_value = field_value

    def __str__(self):
        return '%s - %s:%s' % (self.reason, self.field_name, self.field_value)

# Here from my younger, less venerable days.
DictPunch = ShieldException

<<<<<<< HEAD

###
### Fields
###

class BaseField(object):
    """A base class for fields in a DictShield document. Instances of this class
    may be added to subclasses of `Document` to define a document's schema.
    """

    def __init__(self, uniq_field=None, field_name=None, required=False,
                 default=None, id_field=False, validation=None, choices=None, description=None):
        self.uniq_field = '_id' if id_field else uniq_field or field_name
        self.field_name = field_name
        self.required = required
        self.default = default
        self.validation = validation
        self.choices = choices
        self.id_field = id_field
        self.description = description

    def __get__(self, instance, owner):
        """Descriptor for retrieving a value from a field in a document. Do
        any necessary conversion between Python and `DictShield` types.
        """
        if instance is None:
            # Document class being used rather than a document object
            return self

        value = instance._data.get(self.field_name)

        if value is None:
            value = self.default
            # Allow callable default values
            if callable(value):
                value = value()
        return value

    def __set__(self, instance, value):
        """Descriptor for assigning a value to a field in a document.
        """
        instance._data[self.field_name] = value

    def for_python(self, value):
        """Convert a DictShield type into native Python value
        """
        return value

    def for_json(self, value):
        """Convert a DictShield type into a value safe for JSON encoding
        """
        return self.for_python(value)

    def validate(self, value):
        """Perform validation on a value.
        """
        pass

    def _validate(self, value):
        # check choices
        if self.choices is not None:
            if value not in self.choices:
                raise ShieldException("Value must be one of %s."
                    % unicode(self.choices))

        # check validation argument
        if self.validation is not None:
            if callable(self.validation):
                if not self.validation(value):
                    raise ShieldException('Value does not match custom' \
                                          'validation method.')
            else:
                raise ValueError('validation argument must be a callable.')

        self.validate(value)

    def _jsonschema_description(self):
        return self.description

    def _jsonschema_type(self):
        # BaseField subclasses must override _jsonschema_type to generate a jsonschema.
        raise NotImplementedError

    def _jsonschema_id(self):
        if self.field_name:
            return self.field_name
        else:
            return None

    def for_jsonschema(self):
        """Generate the jsonschema by mapping the value of all methods beginning
        `_jsonschema_' to a key that is the name of the method afte `_jsonschema_'.
        
        For example, `_jsonschema_type' will populate the schema key 'type'.
        """
        
        schema = {}
        #funcs = filter(callable, dir(self))
        # #funcs = filter(lambda x: x.__name__.startswith("_jsonschema"))
        #for func in funcs:
        for func_name in filter(lambda x: x.startswith('_jsonschema'), dir(self)):
            attr_name = func_name.split('_')[-1]
            attr_value = getattr(self, func_name)()
            if attr_value is not None:
                schema[attr_name] = attr_value
        return schema

class UUIDField(BaseField):
    """A field that stores a valid UUID value and optionally auto-populates
    empty values with new UUIDs.
    """

    def __init__(self, auto_fill=True, **kwargs):
        self.auto_fill = auto_fill
        super(UUIDField, self).__init__(**kwargs)

    def __set__(self, instance, value):
        """Convert any text values provided into Python UUID objects and
        auto-populate any empty values should auto_fill be set to True.
        """
        if not value and self.auto_fill is True:
            value = uuid.uuid4()

        if isinstance(value, (str, unicode)):
            value = uuid.UUID(value)

        instance._data[self.field_name] = value

    def _jsonschema_type(self):
        return 'string'

    def validate(self, value):
        """Make sure the value is a valid uuid representation.  See
        http://docs.python.org/library/uuid.html for accepted formats.
        """
        if not isinstance(value, (uuid.UUID,)):
            try:
                uuid.UUID(value)
            except ValueError:
                raise ShieldException('Not a valid UUID value',
                    self.field_name, value)

    def for_json(self, value):
        """Return a JSON safe version of the UUID object.
        """
        return str(value)

###
### Metaclass design
###

class DocumentMetaclass(type):
    """Metaclass for all documents.
    """

    def __new__(cls, name, bases, attrs):
        metaclass = attrs.get('__metaclass__')
        super_new = super(DocumentMetaclass, cls).__new__
        if metaclass and issubclass(metaclass, DocumentMetaclass):
            return super_new(cls, name, bases, attrs)

        doc_fields = {}
        class_name = [name]
        superclasses = {}
        simple_class = True
        for base in bases:
            # Include all fields present in superclasses
            if hasattr(base, '_fields'):
                doc_fields.update(base._fields)
                class_name.append(base._class_name)
                # Get superclasses from superclass
                superclasses[base._class_name] = base
                superclasses.update(base._superclasses)

            if hasattr(base, '_meta'):
                # Ensure that the Document class may be subclassed -
                # inheritance may be disabled to remove dependency on
                # additional fields _cls and _types
                if base._meta.get('allow_inheritance', True) == False:
                    raise ValueError('Document %s may not be subclassed' %
                                     base.__name__)
                else:
                    simple_class = False

                if base._meta.get('mixin', False) == True:
                    # A dictshield mixin means it adds fields with no effet
                    # on class hierarchy
                    class_name.pop()
                    del superclasses[base._class_name]


        meta = attrs.get('_meta', attrs.get('meta', {}))

        if 'allow_inheritance' not in meta:
            meta['allow_inheritance'] = True

        # Only simple classes - direct subclasses of Document - may set
        # allow_inheritance to False
        if not simple_class and not meta['allow_inheritance']:
            raise ValueError('Only direct subclasses of Document may set '
                             '"allow_inheritance" to False')
        attrs['_meta'] = meta

        attrs['_class_name'] = '.'.join(reversed(class_name))
        attrs['_superclasses'] = superclasses

        # Add the document's fields to the _fields attribute
        for attr_name, attr_value in attrs.items():
            if hasattr(attr_value, "__class__") and \
               issubclass(attr_value.__class__, BaseField):
                attr_value.field_name = attr_name
                if not attr_value.uniq_field:
                    attr_value.uniq_field = attr_name
                doc_fields[attr_name] = attr_value
        attrs['_fields'] = doc_fields

        new_class = super_new(cls, name, bases, attrs)
        for field in new_class._fields.values():
            field.owner_document = new_class

        return new_class

    def add_to_class(self, name, value):
        setattr(self, name, value)


class TopLevelDocumentMetaclass(DocumentMetaclass):
    """Metaclass for top-level documents (i.e. documents that have their own
    collection in the database.
    """

    def __new__(cls, name, bases, attrs):
        super_new = super(TopLevelDocumentMetaclass, cls).__new__
        # Classes defined in this package are abstract and should not have
        # their own metadata with DB collection, etc.
        # __metaclass__ is only set on the class with the __metaclass__
        # attribute (i.e. it is not set on subclasses). This differentiates
        # 'real' documents from the 'Document' class
        if attrs.get('__metaclass__') == TopLevelDocumentMetaclass:
            return super_new(cls, name, bases, attrs)

        collection = name.lower()
        id_field = None

        base_meta = {}

        # Subclassed documents inherit collection from superclass
        for base in bases:
            if hasattr(base, '_meta'):
                if 'collection' in base._meta:
                    collection = base._meta['collection']
                id_field = id_field or base._meta.get('id_field')

        meta = {
            'collection': collection,
            'max_documents': None,
            'max_size': None,
            'id_field': id_field,
        }
        meta.update(base_meta)

        # Apply document-defined meta options
        meta.update(attrs.get('meta', {}))
        attrs['_meta'] = meta

        # Set up collection manager, needs the class to have fields so use
        # DocumentMetaclass before instantiating CollectionManager object
        new_class = super_new(cls, name, bases, attrs)

        for field_name, field in new_class._fields.items():
            # Check for custom id key
            if field.id_field:
                current_id = new_class._meta['id_field']
                if current_id and current_id != field_name:
                    raise ValueError('Cannot override id_field')

                new_class._meta['id_field'] = field_name
                # Make 'Document.id' an alias to the real primary key field
                new_class.id = field

        if not new_class._meta['id_field']:
            new_class._meta['id_field'] = 'id'
            new_class._fields['id'] = UUIDField(uniq_field='_id')
            new_class.id = new_class._fields['id']

        return new_class


class BaseDocumentManager(object):
    '''A base class which can be extended to add querying functionality to
    documents.
    '''

    def set_document_class(self, document_class):
        self.document_class = document_class


class QueryableTopLevelDocumentMetaclass(DocumentMetaclass):
    def __new__(cls, name, bases, attrs):
        new_class = super(QueryableTopLevelDocumentMetaclass, cls).__new__(cls, name, bases, attrs)
        for attr_name, attr_value in attrs.items():
            if hasattr(attr_value, 'set_document_class'):
                if isinstance(attr_value, type):
                    attr_value = attr_value()
                attr_value.set_document_class(new_class)

        return new_class

###
### Document structures
###

class BaseDocument(object):

    def __init__(self, **values):
        self._data = {}

        # Assign default values to instance
        for attr_name, attr_value in self._fields.items():
            # Use default value if present
            value = getattr(self, attr_name, None)
            setattr(self, attr_name, value)

        # Assign initial values to instance
        for attr_name,attr_value in values.items():
            try:
                if attr_name == '_id':
                    attr_name = 'id'
                setattr(self, attr_name, attr_value)
            # Put a diaper on the keys that don't belong and send 'em home
            except AttributeError:
                pass

    def validate(self):
        """Ensure that all fields' values are valid and that required fields
        are present.
        """
        # Get a list of tuples of field names and their current values
        fields = [(field, getattr(self, name))
                  for name, field in self._fields.items()]

        # Ensure that each field is matched to a valid value
        for field, value in fields:
            if value is not None and value != '': # treat empty strings is nonexistent
                try:
                    field._validate(value)
                except (ValueError, AttributeError, AssertionError):
                    raise ShieldException('Invalid value', field.field_name,
                                          value)
            elif field.required:
                raise ShieldException('Required field missing', field.field_name,
                                      value)

    @classmethod
    def _get_subclasses(cls):
        """Return a dictionary of all subclasses (found recursively).
        """
        try:
            subclasses = cls.__subclasses__()
        except:
            subclasses = cls.__subclasses__(cls)

        all_subclasses = {}
        for subclass in subclasses:
            all_subclasses[subclass._class_name] = subclass
            all_subclasses.update(subclass._get_subclasses())
        return all_subclasses

    def __iter__(self):
        return iter(self._fields)

    def __getitem__(self, name):
        """Dictionary-style field access, return a field's value if present.
        """
        try:
            if name in self._fields:
                return getattr(self, name)
        except AttributeError:
            pass
        raise KeyError(name)

    def __setitem__(self, name, value):
        """Dictionary-style field access, set a field's value.
        """
        # Ensure that the field exists before settings its value
        if name not in self._fields:
            raise KeyError(name)
        return setattr(self, name, value)

    def __contains__(self, name):
        try:
            val = getattr(self, name)
            return val is not None
        except AttributeError:
            return False

    def __len__(self):
        return len(self._data)

    def __repr__(self):
        try:
            u = unicode(self)
        except (UnicodeEncodeError, UnicodeDecodeError):
            u = '[Bad Unicode data]'
        return u'<%s: %s>' % (self.__class__.__name__, u)

    def __str__(self):
        if hasattr(self, '__unicode__'):
            return unicode(self).encode('utf-8')
        return '%s object' % self.__class__.__name__

    ###
    ### Class serialization
    ###
    
    @classmethod
    def for_jsonschema(cls):
        
        properties = {}
        for name, field in cls._fields.items():
            
            properties[ name ] = field.for_jsonschema()

        return {
            'type'       : 'object',
            'properties' : properties
            }

    @classmethod
    def to_jsonschema(cls):
        return json.dumps(cls.for_jsonschema())

    ###
    ### Instance Serialization
    ###

    def _to_fields(self, field_converter):
        """Returns a Python dictionary representing the Document's metastructure
        and values.
        """
        data = {}

        # First map the subclasses of BaseField
        for field_name, field in self._fields.items():
            value = getattr(self, field_name, None)
            if value is not None:
                data[field.uniq_field] = field_converter(field, value)

        # Only add _cls and _types if allow_inheritance is not False
        if not (hasattr(self, '_meta') and
                self._meta.get('allow_inheritance', True) == False):
            data['_cls'] = self._class_name
            data['_types'] = self._superclasses.keys() + [self._class_name]

        if data.has_key('_id') and not data['_id']:
            del data['_id']

        return data

    def to_python(self):
        """Returns a Python dictionary representing the Document's metastructure
        and values.
        """
        fun = lambda f, v: f.for_python(v)
        data = self._to_fields(fun)
        return data

    def to_json(self, encode=True):
        """Return data prepared for JSON. By default, it returns a JSON encoded
        string, but disabling the encoding to prevent double encoding with
        embedded documents.
        """
        fun = lambda f, v: f.for_json(v)
        data = self._to_fields(fun)
        if encode:
            return json.dumps(data)
        else:
            return data

    @classmethod
    def _from_son(cls, son):
        """Create an instance of a Document (subclass) from a BSON.
        """
        # get the class name from the document, falling back to the given
        # class if unavailable
        class_name = son.get(u'_cls', cls._class_name)

        data = dict((str(key), value) for key, value in son.items())

        if '_types' in data:
            del data['_types']

        if '_cls' in data:
            del data['_cls']

        # Return correct subclass for document type
        if class_name != cls._class_name:
            subclasses = cls._get_subclasses()
            if class_name not in subclasses:
                # Type of document is probably more generic than the class
                # that has been queried to return this SON
                return None
            cls = subclasses[class_name]

        present_fields = data.keys()
        # BUGFIX: changed fb_field to field_name and to_python to for_python
        for field_name, field in cls._fields.items():
            if field.field_name in data:
                value = data[field.uniq_field]
                data[field_name] = (value if value is None
                                    else field.for_python(value))

        obj = cls(**data)
        obj._present_fields = present_fields
        return obj

    def __eq__(self, other):
        if isinstance(other, self.__class__) and hasattr(other, 'id'):
            if self.id == other.id:
                return True
        return False


=======
>>>>>>> cc561754
def subclass_exception(name, parents, module):
    return type(name, parents, {'__module__': module})
<|MERGE_RESOLUTION|>--- conflicted
+++ resolved
@@ -52,531 +52,5 @@
 # Here from my younger, less venerable days.
 DictPunch = ShieldException
 
-<<<<<<< HEAD
-
-###
-### Fields
-###
-
-class BaseField(object):
-    """A base class for fields in a DictShield document. Instances of this class
-    may be added to subclasses of `Document` to define a document's schema.
-    """
-
-    def __init__(self, uniq_field=None, field_name=None, required=False,
-                 default=None, id_field=False, validation=None, choices=None, description=None):
-        self.uniq_field = '_id' if id_field else uniq_field or field_name
-        self.field_name = field_name
-        self.required = required
-        self.default = default
-        self.validation = validation
-        self.choices = choices
-        self.id_field = id_field
-        self.description = description
-
-    def __get__(self, instance, owner):
-        """Descriptor for retrieving a value from a field in a document. Do
-        any necessary conversion between Python and `DictShield` types.
-        """
-        if instance is None:
-            # Document class being used rather than a document object
-            return self
-
-        value = instance._data.get(self.field_name)
-
-        if value is None:
-            value = self.default
-            # Allow callable default values
-            if callable(value):
-                value = value()
-        return value
-
-    def __set__(self, instance, value):
-        """Descriptor for assigning a value to a field in a document.
-        """
-        instance._data[self.field_name] = value
-
-    def for_python(self, value):
-        """Convert a DictShield type into native Python value
-        """
-        return value
-
-    def for_json(self, value):
-        """Convert a DictShield type into a value safe for JSON encoding
-        """
-        return self.for_python(value)
-
-    def validate(self, value):
-        """Perform validation on a value.
-        """
-        pass
-
-    def _validate(self, value):
-        # check choices
-        if self.choices is not None:
-            if value not in self.choices:
-                raise ShieldException("Value must be one of %s."
-                    % unicode(self.choices))
-
-        # check validation argument
-        if self.validation is not None:
-            if callable(self.validation):
-                if not self.validation(value):
-                    raise ShieldException('Value does not match custom' \
-                                          'validation method.')
-            else:
-                raise ValueError('validation argument must be a callable.')
-
-        self.validate(value)
-
-    def _jsonschema_description(self):
-        return self.description
-
-    def _jsonschema_type(self):
-        # BaseField subclasses must override _jsonschema_type to generate a jsonschema.
-        raise NotImplementedError
-
-    def _jsonschema_id(self):
-        if self.field_name:
-            return self.field_name
-        else:
-            return None
-
-    def for_jsonschema(self):
-        """Generate the jsonschema by mapping the value of all methods beginning
-        `_jsonschema_' to a key that is the name of the method afte `_jsonschema_'.
-        
-        For example, `_jsonschema_type' will populate the schema key 'type'.
-        """
-        
-        schema = {}
-        #funcs = filter(callable, dir(self))
-        # #funcs = filter(lambda x: x.__name__.startswith("_jsonschema"))
-        #for func in funcs:
-        for func_name in filter(lambda x: x.startswith('_jsonschema'), dir(self)):
-            attr_name = func_name.split('_')[-1]
-            attr_value = getattr(self, func_name)()
-            if attr_value is not None:
-                schema[attr_name] = attr_value
-        return schema
-
-class UUIDField(BaseField):
-    """A field that stores a valid UUID value and optionally auto-populates
-    empty values with new UUIDs.
-    """
-
-    def __init__(self, auto_fill=True, **kwargs):
-        self.auto_fill = auto_fill
-        super(UUIDField, self).__init__(**kwargs)
-
-    def __set__(self, instance, value):
-        """Convert any text values provided into Python UUID objects and
-        auto-populate any empty values should auto_fill be set to True.
-        """
-        if not value and self.auto_fill is True:
-            value = uuid.uuid4()
-
-        if isinstance(value, (str, unicode)):
-            value = uuid.UUID(value)
-
-        instance._data[self.field_name] = value
-
-    def _jsonschema_type(self):
-        return 'string'
-
-    def validate(self, value):
-        """Make sure the value is a valid uuid representation.  See
-        http://docs.python.org/library/uuid.html for accepted formats.
-        """
-        if not isinstance(value, (uuid.UUID,)):
-            try:
-                uuid.UUID(value)
-            except ValueError:
-                raise ShieldException('Not a valid UUID value',
-                    self.field_name, value)
-
-    def for_json(self, value):
-        """Return a JSON safe version of the UUID object.
-        """
-        return str(value)
-
-###
-### Metaclass design
-###
-
-class DocumentMetaclass(type):
-    """Metaclass for all documents.
-    """
-
-    def __new__(cls, name, bases, attrs):
-        metaclass = attrs.get('__metaclass__')
-        super_new = super(DocumentMetaclass, cls).__new__
-        if metaclass and issubclass(metaclass, DocumentMetaclass):
-            return super_new(cls, name, bases, attrs)
-
-        doc_fields = {}
-        class_name = [name]
-        superclasses = {}
-        simple_class = True
-        for base in bases:
-            # Include all fields present in superclasses
-            if hasattr(base, '_fields'):
-                doc_fields.update(base._fields)
-                class_name.append(base._class_name)
-                # Get superclasses from superclass
-                superclasses[base._class_name] = base
-                superclasses.update(base._superclasses)
-
-            if hasattr(base, '_meta'):
-                # Ensure that the Document class may be subclassed -
-                # inheritance may be disabled to remove dependency on
-                # additional fields _cls and _types
-                if base._meta.get('allow_inheritance', True) == False:
-                    raise ValueError('Document %s may not be subclassed' %
-                                     base.__name__)
-                else:
-                    simple_class = False
-
-                if base._meta.get('mixin', False) == True:
-                    # A dictshield mixin means it adds fields with no effet
-                    # on class hierarchy
-                    class_name.pop()
-                    del superclasses[base._class_name]
-
-
-        meta = attrs.get('_meta', attrs.get('meta', {}))
-
-        if 'allow_inheritance' not in meta:
-            meta['allow_inheritance'] = True
-
-        # Only simple classes - direct subclasses of Document - may set
-        # allow_inheritance to False
-        if not simple_class and not meta['allow_inheritance']:
-            raise ValueError('Only direct subclasses of Document may set '
-                             '"allow_inheritance" to False')
-        attrs['_meta'] = meta
-
-        attrs['_class_name'] = '.'.join(reversed(class_name))
-        attrs['_superclasses'] = superclasses
-
-        # Add the document's fields to the _fields attribute
-        for attr_name, attr_value in attrs.items():
-            if hasattr(attr_value, "__class__") and \
-               issubclass(attr_value.__class__, BaseField):
-                attr_value.field_name = attr_name
-                if not attr_value.uniq_field:
-                    attr_value.uniq_field = attr_name
-                doc_fields[attr_name] = attr_value
-        attrs['_fields'] = doc_fields
-
-        new_class = super_new(cls, name, bases, attrs)
-        for field in new_class._fields.values():
-            field.owner_document = new_class
-
-        return new_class
-
-    def add_to_class(self, name, value):
-        setattr(self, name, value)
-
-
-class TopLevelDocumentMetaclass(DocumentMetaclass):
-    """Metaclass for top-level documents (i.e. documents that have their own
-    collection in the database.
-    """
-
-    def __new__(cls, name, bases, attrs):
-        super_new = super(TopLevelDocumentMetaclass, cls).__new__
-        # Classes defined in this package are abstract and should not have
-        # their own metadata with DB collection, etc.
-        # __metaclass__ is only set on the class with the __metaclass__
-        # attribute (i.e. it is not set on subclasses). This differentiates
-        # 'real' documents from the 'Document' class
-        if attrs.get('__metaclass__') == TopLevelDocumentMetaclass:
-            return super_new(cls, name, bases, attrs)
-
-        collection = name.lower()
-        id_field = None
-
-        base_meta = {}
-
-        # Subclassed documents inherit collection from superclass
-        for base in bases:
-            if hasattr(base, '_meta'):
-                if 'collection' in base._meta:
-                    collection = base._meta['collection']
-                id_field = id_field or base._meta.get('id_field')
-
-        meta = {
-            'collection': collection,
-            'max_documents': None,
-            'max_size': None,
-            'id_field': id_field,
-        }
-        meta.update(base_meta)
-
-        # Apply document-defined meta options
-        meta.update(attrs.get('meta', {}))
-        attrs['_meta'] = meta
-
-        # Set up collection manager, needs the class to have fields so use
-        # DocumentMetaclass before instantiating CollectionManager object
-        new_class = super_new(cls, name, bases, attrs)
-
-        for field_name, field in new_class._fields.items():
-            # Check for custom id key
-            if field.id_field:
-                current_id = new_class._meta['id_field']
-                if current_id and current_id != field_name:
-                    raise ValueError('Cannot override id_field')
-
-                new_class._meta['id_field'] = field_name
-                # Make 'Document.id' an alias to the real primary key field
-                new_class.id = field
-
-        if not new_class._meta['id_field']:
-            new_class._meta['id_field'] = 'id'
-            new_class._fields['id'] = UUIDField(uniq_field='_id')
-            new_class.id = new_class._fields['id']
-
-        return new_class
-
-
-class BaseDocumentManager(object):
-    '''A base class which can be extended to add querying functionality to
-    documents.
-    '''
-
-    def set_document_class(self, document_class):
-        self.document_class = document_class
-
-
-class QueryableTopLevelDocumentMetaclass(DocumentMetaclass):
-    def __new__(cls, name, bases, attrs):
-        new_class = super(QueryableTopLevelDocumentMetaclass, cls).__new__(cls, name, bases, attrs)
-        for attr_name, attr_value in attrs.items():
-            if hasattr(attr_value, 'set_document_class'):
-                if isinstance(attr_value, type):
-                    attr_value = attr_value()
-                attr_value.set_document_class(new_class)
-
-        return new_class
-
-###
-### Document structures
-###
-
-class BaseDocument(object):
-
-    def __init__(self, **values):
-        self._data = {}
-
-        # Assign default values to instance
-        for attr_name, attr_value in self._fields.items():
-            # Use default value if present
-            value = getattr(self, attr_name, None)
-            setattr(self, attr_name, value)
-
-        # Assign initial values to instance
-        for attr_name,attr_value in values.items():
-            try:
-                if attr_name == '_id':
-                    attr_name = 'id'
-                setattr(self, attr_name, attr_value)
-            # Put a diaper on the keys that don't belong and send 'em home
-            except AttributeError:
-                pass
-
-    def validate(self):
-        """Ensure that all fields' values are valid and that required fields
-        are present.
-        """
-        # Get a list of tuples of field names and their current values
-        fields = [(field, getattr(self, name))
-                  for name, field in self._fields.items()]
-
-        # Ensure that each field is matched to a valid value
-        for field, value in fields:
-            if value is not None and value != '': # treat empty strings is nonexistent
-                try:
-                    field._validate(value)
-                except (ValueError, AttributeError, AssertionError):
-                    raise ShieldException('Invalid value', field.field_name,
-                                          value)
-            elif field.required:
-                raise ShieldException('Required field missing', field.field_name,
-                                      value)
-
-    @classmethod
-    def _get_subclasses(cls):
-        """Return a dictionary of all subclasses (found recursively).
-        """
-        try:
-            subclasses = cls.__subclasses__()
-        except:
-            subclasses = cls.__subclasses__(cls)
-
-        all_subclasses = {}
-        for subclass in subclasses:
-            all_subclasses[subclass._class_name] = subclass
-            all_subclasses.update(subclass._get_subclasses())
-        return all_subclasses
-
-    def __iter__(self):
-        return iter(self._fields)
-
-    def __getitem__(self, name):
-        """Dictionary-style field access, return a field's value if present.
-        """
-        try:
-            if name in self._fields:
-                return getattr(self, name)
-        except AttributeError:
-            pass
-        raise KeyError(name)
-
-    def __setitem__(self, name, value):
-        """Dictionary-style field access, set a field's value.
-        """
-        # Ensure that the field exists before settings its value
-        if name not in self._fields:
-            raise KeyError(name)
-        return setattr(self, name, value)
-
-    def __contains__(self, name):
-        try:
-            val = getattr(self, name)
-            return val is not None
-        except AttributeError:
-            return False
-
-    def __len__(self):
-        return len(self._data)
-
-    def __repr__(self):
-        try:
-            u = unicode(self)
-        except (UnicodeEncodeError, UnicodeDecodeError):
-            u = '[Bad Unicode data]'
-        return u'<%s: %s>' % (self.__class__.__name__, u)
-
-    def __str__(self):
-        if hasattr(self, '__unicode__'):
-            return unicode(self).encode('utf-8')
-        return '%s object' % self.__class__.__name__
-
-    ###
-    ### Class serialization
-    ###
-    
-    @classmethod
-    def for_jsonschema(cls):
-        
-        properties = {}
-        for name, field in cls._fields.items():
-            
-            properties[ name ] = field.for_jsonschema()
-
-        return {
-            'type'       : 'object',
-            'properties' : properties
-            }
-
-    @classmethod
-    def to_jsonschema(cls):
-        return json.dumps(cls.for_jsonschema())
-
-    ###
-    ### Instance Serialization
-    ###
-
-    def _to_fields(self, field_converter):
-        """Returns a Python dictionary representing the Document's metastructure
-        and values.
-        """
-        data = {}
-
-        # First map the subclasses of BaseField
-        for field_name, field in self._fields.items():
-            value = getattr(self, field_name, None)
-            if value is not None:
-                data[field.uniq_field] = field_converter(field, value)
-
-        # Only add _cls and _types if allow_inheritance is not False
-        if not (hasattr(self, '_meta') and
-                self._meta.get('allow_inheritance', True) == False):
-            data['_cls'] = self._class_name
-            data['_types'] = self._superclasses.keys() + [self._class_name]
-
-        if data.has_key('_id') and not data['_id']:
-            del data['_id']
-
-        return data
-
-    def to_python(self):
-        """Returns a Python dictionary representing the Document's metastructure
-        and values.
-        """
-        fun = lambda f, v: f.for_python(v)
-        data = self._to_fields(fun)
-        return data
-
-    def to_json(self, encode=True):
-        """Return data prepared for JSON. By default, it returns a JSON encoded
-        string, but disabling the encoding to prevent double encoding with
-        embedded documents.
-        """
-        fun = lambda f, v: f.for_json(v)
-        data = self._to_fields(fun)
-        if encode:
-            return json.dumps(data)
-        else:
-            return data
-
-    @classmethod
-    def _from_son(cls, son):
-        """Create an instance of a Document (subclass) from a BSON.
-        """
-        # get the class name from the document, falling back to the given
-        # class if unavailable
-        class_name = son.get(u'_cls', cls._class_name)
-
-        data = dict((str(key), value) for key, value in son.items())
-
-        if '_types' in data:
-            del data['_types']
-
-        if '_cls' in data:
-            del data['_cls']
-
-        # Return correct subclass for document type
-        if class_name != cls._class_name:
-            subclasses = cls._get_subclasses()
-            if class_name not in subclasses:
-                # Type of document is probably more generic than the class
-                # that has been queried to return this SON
-                return None
-            cls = subclasses[class_name]
-
-        present_fields = data.keys()
-        # BUGFIX: changed fb_field to field_name and to_python to for_python
-        for field_name, field in cls._fields.items():
-            if field.field_name in data:
-                value = data[field.uniq_field]
-                data[field_name] = (value if value is None
-                                    else field.for_python(value))
-
-        obj = cls(**data)
-        obj._present_fields = present_fields
-        return obj
-
-    def __eq__(self, other):
-        if isinstance(other, self.__class__) and hasattr(other, 'id'):
-            if self.id == other.id:
-                return True
-        return False
-
-
-=======
->>>>>>> cc561754
 def subclass_exception(name, parents, module):
     return type(name, parents, {'__module__': module})
