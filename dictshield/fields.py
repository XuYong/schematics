from base import BaseField, ObjectIdField, ShieldException, InvalidShield
<<<<<<< HEAD
from datastructures import MultiValueDict

=======
>>>>>>> 364c3745
from document import EmbeddedDocument
from operator import itemgetter

import re
import datetime
import decimal
from time import mktime
import uuid

from dateutil.tz import tzlocal, tzutc

__all__ = ['StringField', 'IntField', 'FloatField', 'LongField', 'BooleanField',
           'DateTimeField', 'EmbeddedDocumentField', 'ListField', 'DictField',
           'ObjectIdField', 'DecimalField', 'URLField', 'MD5Field', 'SHA1Field',
           'SortedListField', 'EmailField', 'GeoPointField',
           'ShieldException', 'InvalidShield', 'MultiValueDictField']

RECURSIVE_REFERENCE_CONSTANT = 'self'

class StringField(BaseField):
    """A unicode string field.
    """

    def __init__(self, regex=None, max_length=None, min_length=None, **kwargs):
        self.regex = re.compile(regex) if regex else None
        self.max_length = max_length
        self.min_length = min_length
        super(StringField, self).__init__(**kwargs)

    def for_python(self, value):
        return unicode(value)

    def validate(self, value):
        assert isinstance(value, (str, unicode))

        if self.max_length is not None and len(value) > self.max_length:
            raise ShieldException('String value is too long', self.field_name, value)

        if self.min_length is not None and len(value) < self.min_length:
            raise ShieldException('String value is too short', self.uniq_field, value)

        if self.regex is not None and self.regex.match(value) is None:
            message = 'String value did not match validation regex',
            raise ShieldException(message, self.uniq_field, value)

    def lookup_member(self, member_name):
        return None

###
### Web fields
###

class URLField(StringField):
    """A field that validates input as an URL.

    If verify_exists=True is passed the validate function will make sure
    the URL makes a valid connection.
    """

    URL_REGEX = re.compile(
        r'^https?://'
        r'(?:(?:[A-Z0-9](?:[A-Z0-9-]{0,61}[A-Z0-9])?\.)+[A-Z]{2,6}\.?|'
        r'localhost|'
        r'\d{1,3}\.\d{1,3}\.\d{1,3}\.\d{1,3})'
        r'(?::\d+)?'
        r'(?:/?|[/?]\S+)$', re.IGNORECASE
    )

    def __init__(self, verify_exists=False, **kwargs):
        self.verify_exists = verify_exists
        super(URLField, self).__init__(**kwargs)

    def validate(self, value):
        if not URLField.URL_REGEX.match(value):
            raise ShieldException('Invalid URL', self.field_name, value)

        if self.verify_exists:
            import urllib2
            try:
                request = urllib2.Request(value)
                urllib2.urlopen(request)
            except Exception:
                message = 'URL does not exist'
                raise ShieldException(message, self.field_name, value)


class EmailField(StringField):
    """A field that validates input as an E-Mail-Address.
    """

    EMAIL_REGEX = re.compile(
        r"(^[-!#$%&'*+/=?^_`{}|~0-9A-Z]+(\.[-!#$%&'*+/=?^_`{}|~0-9A-Z]+)*"  # dot-atom
        r'|^"([\001-\010\013\014\016-\037!#-\[\]-\177]|\\[\001-011\013\014\016-\177])*"' # quoted-string
        r')@(?:[A-Z0-9](?:[A-Z0-9-]{0,61}[A-Z0-9])?\.)+[A-Z]{2,6}\.?$', re.IGNORECASE # domain
    )

    def validate(self, value):
        if not EmailField.EMAIL_REGEX.match(value):
            raise ShieldException('Invalid email address', self.field_name,
                                  value)

###
### Numbers
###

class NumberField(BaseField):
    """An integer field.
    """

    def __init__(self, number_class, number_type,
                 min_value=None, max_value=None, **kwargs):
        self.number_class = number_class
        self.number_type = number_type
        self.min_value = min_value
        self.max_value = max_value
        super(NumberField, self).__init__(**kwargs)

    def for_python(self, value):
        return self.number_class(value)

    def validate(self, value):
        try:
            value = self.number_class(value)
        except:
            raise ShieldException('Not %s' % self.number_type, self.field_name,
                                  value)

        if self.min_value is not None and value < self.min_value:
            raise ShieldException('%s value below min_value: %s'
                                  % (self.number_type, self.min_value),
                                  self.field_name, value)

        if self.max_value is not None and value > self.max_value:
            raise ShieldException('%s value above max_value: %s'
                                  % (self.number_type, self.max_value),
                                  self.field_name, value)

class IntField(NumberField):
    """A field that validates input as an Integer
    """

    def __init__(self, *args, **kwargs):
        super(IntField, self).__init__(number_class=int,
                                       number_type='Int',
                                       *args, **kwargs)

class LongField(NumberField):
    """A field that validates input as a Long
    """
    def __init__(self, *args, **kwargs):
        super(LongField, self).__init__(number_class=long,
                                        number_type='Long',
                                        *args, **kwargs)

class FloatField(NumberField):
    """A field that validates input as a Float
    """
    def __init__(self, *args, **kwargs):
        super(FloatField, self).__init__(number_class=float,
                                         number_type='Float',
                                         *args, **kwargs)

class DecimalField(BaseField):
    """A fixed-point decimal number field.
    """

    def __init__(self, min_value=None, max_value=None, **kwargs):
        self.min_value, self.max_value = min_value, max_value
        super(DecimalField, self).__init__(**kwargs)

    def for_python(self, value):
        if not isinstance(value, basestring):
            value = unicode(value)
        return decimal.Decimal(value)

    def for_json(self, value):
        return unicode(value)

    def validate(self, value):
        if not isinstance(value, decimal.Decimal):
            if not isinstance(value, basestring):
                value = str(value)
            try:
                value = decimal.Decimal(value)
            except Exception:
                raise ShieldException('Could not convert to decimal',
                                      self.field_name, value)

        if self.min_value is not None and value < self.min_value:
            raise ShieldException('Decimal value below min_value: %s'
                                  % self.min_value, self.field_name, value)

        if self.max_value is not None and value > self.max_value:
            raise ShieldException('Decimal value above max_value: %s'
                                  % self.max_value, self.field_name, value)


###
### Hashing fields
###

class MD5Field(BaseField):
    """A field that validates input as resembling an MD5 hash.
    """
    hash_length = 32

    def validate(self, value):
        if len(value) != MD5Field.hash_length:
            raise ShieldException('MD5 value is wrong length', self.field_name,
                                  value)
        try:
            int(value, 16)
        except:
            raise ShieldException('MD5 value is not hex', self.field_name,
                                  value)


class SHA1Field(BaseField):
    """A field that validates input as resembling an SHA1 hash.
    """
    hash_length = 40

    def validate(self, value):
        if len(value) != SHA1Field.hash_length:
            raise ShieldException('SHA1 value is wrong length', self.field_name,
                                  value)
        try:
            int(value, 16)
        except:
            raise ShieldException('SHA1 value is not hex', self.field_name,
                                  value)


###
### Native type'ish fields
###

class BooleanField(BaseField):
    """A boolean field type.
    """

    def for_python(self, value):
        return bool(value)

    def validate(self, value):
        if not isinstance(value, bool):
            raise ShieldException('Not a boolean', self.field_name, value)


class DateTimeField(BaseField):
    """A datetime field.
    """

    def __set__(self, instance, value):
        """If `value` is a string, the string should match iso8601 format.
        `iso8601_to_date` is called for conversion.

        A datetime may be used (and is encouraged).
        """
        if not value:
            return

        if isinstance(value, (str, unicode)):
            value = DateTimeField.iso8601_to_date(value)

        instance._data[self.field_name] = value

    @classmethod
    def iso8601_to_date(cls, datestring):
        """Takes a string in ISO8601 format and converts it to a Python
        datetime.  This is not present in the standard library, as far as I can
        tell.

        Example: 'YYYY-MM-DDTHH:MM:SS.mmmmmm'

        ISO8601's elements come in the same order as the inputs to creating
        a datetime.datetime.  I pass the patterns directly into the datetime
        constructor.

        The ISO8601 spec is rather complex and allows for many variations in
        formatting values.  Currently the format expected is strict, with the
        only optional component being the six-digit microsecond field.

        http://www.w3.org/TR/NOTE-datetime
        """
        iso8601 = '(\d\d\d\d)-(\d\d)-(\d\d)T(\d\d):(\d\d):(\d\d)(?:\.(\d\d\d\d\d\d))?'
        elements = re.findall(iso8601, datestring)
        date_info = elements[0]
        date_digits = [int(d) for d in date_info if d]
        value = datetime.datetime(*date_digits)
        return value

    @classmethod
    def date_to_iso8601(cls, dt):
        """Classmethod that goes the opposite direction of iso8601_to_date.
        """
        iso_dt = dt.isoformat()
        return iso_dt

    def validate(self, value):
        if not isinstance(value, datetime.datetime):
            raise ShieldException('Not a datetime', self.field_name, value)

    def for_python(self, value):
        return value

    def for_json(self, value):
        v = DateTimeField.date_to_iso8601(value)
        return v


class TimeStampField(DateTimeField):
    """Variant of a datetime field that saves itself as a unix timestamp (int)
    instead of a ISO-8601 string.
    """

    def __set__(self, instance, value):
        """Will try to parse the value as a timestamp.  If that fails it
        will fallback to DateTimeField's value parsing.

        A datetime may be used (and is encouraged).
        """
        if not value:
            return

        try:
            value = TimeStampField.timestamp_to_date(value)
        except TypeError:
            pass

        super(TimeStampField, self).__set__(instance, value)

    @classmethod
    def timestamp_to_date(cls, value):
        return datetime.datetime.fromtimestamp(value, tz=tzutc())

    @classmethod
    def date_to_timestamp(cls, value):
        if value.tzinfo is None:
            value = value.replace(tzinfo=tzlocal())
        return int(round(mktime(value.astimezone(tzutc()).timetuple())))

    def for_json(self, value):
        v = TimeStampField.date_to_timestamp(value)
        return v


class ListField(BaseField):
    """A list field that wraps a standard field, allowing multiple instances
    of the field to be used as a list in the model.
    """

    def __init__(self, field, **kwargs):
        if not isinstance(field, BaseField):
            raise InvalidShield('Argument to ListField constructor must be '
                                'a valid field')
        self.field = field
        kwargs.setdefault('default', list())
        super(ListField, self).__init__(**kwargs)

    def __set__(self, instance, value):
        """Descriptor for assigning a value to a field in a document.
        """
        if isinstance(self.field, EmbeddedDocumentField):
            list_of_docs = list()
            for doc in value:
                if isinstance(doc, dict):
                    doc_obj = self.field.document_type_obj(**doc)
                    doc = doc_obj
                list_of_docs.append(doc)
            value = list_of_docs
        instance._data[self.field_name] = value

    def for_python(self, value):
        if value is None:
            return list()
        return [self.field.for_python(item) for item in value]

    def for_json(self, value):
        """for_json must be careful to expand embedded documents into Python,
        not JSON.
        """
        if value is None:
            return list()
        return [self.field.for_json(item) for item in value]

    def validate(self, value):
        """Make sure that a list of valid fields is being used.
        """
        if not isinstance(value, (list, tuple)):
            error_msg = 'Only lists and tuples may be used in a list field'
            raise ShieldException(error_msg, self.field_name, value)

        try:
            [self.field.validate(item) for item in value]
        except Exception:
            raise ShieldException('Invalid ListField item', self.field_name,
                                  str(item))

    def lookup_member(self, member_name):
        return self.field.lookup_member(member_name)

    def _set_owner_document(self, owner_document):
        self.field.owner_document = owner_document
        self._owner_document = owner_document

    def _get_owner_document(self, owner_document):
        self._owner_document = owner_document

    owner_document = property(_get_owner_document, _set_owner_document)

class SortedListField(ListField):
    """A ListField that sorts the contents of its list before writing to
    the database in order to ensure that a sorted list is always
    retrieved.
    """

    _ordering = None

    def __init__(self, field, **kwargs):
        if 'ordering' in kwargs.keys():
            self._ordering = kwargs.pop('ordering')
        super(SortedListField, self).__init__(field, **kwargs)

    def for_json(self, value):
        if self._ordering is not None:
            return sorted([self.field.for_json(item) for item in value],
                          key=itemgetter(self._ordering))
        return sorted([self.field.for_json(item) for item in value])

class DictField(BaseField):
    """A dictionary field that wraps a standard Python dictionary. This is
    similar to an embedded document, but the structure is not defined.
    """

    def __init__(self, basecls=None, *args, **kwargs):
        self.basecls = basecls or BaseField
        if not issubclass(self.basecls, BaseField):
            raise InvalidShield('basecls is not subclass of BaseField')
        kwargs.setdefault('default', lambda: {})
        super(DictField, self).__init__(*args, **kwargs)

    def validate(self, value):
        """Make sure that a list of valid fields is being used.
        """
        if not isinstance(value, dict):
            raise ShieldException('Only dictionaries may be used in a '
                                  'DictField', self.field_name, value)

        if any(('.' in k or '$' in k) for k in value):
            raise ShieldException('Invalid dictionary key name - keys may not '
                                  'contain "." or "$" characters',
                                  self.field_name, value)

    def lookup_member(self, member_name):
        return self.basecls(uniq_field=member_name)


class MultiValueDictField(DictField):
    def __init__(self, basecls=None, *args, **kwargs):
        self.basecls = basecls or BaseField
        if not issubclass(self.basecls, BaseField):
            raise InvalidShield('basecls is not subclass of BaseField')
        kwargs.setdefault('default', lambda: MultiValueDict())
        super(MultiValueDictField, self).__init__(*args, **kwargs)

    def validate(self, value):
        """Make sure that a list of valid fields is being used.
        """
        if not isinstance(value, (dict, MultiValueDict)):
            raise ShieldException('Only dictionaries or MultiValueDict may be '
                                  'used in a DictField', self.field_name, value)

        if any(('.' in k or '$' in k) for k in value):
            raise ShieldException('Invalid dictionary key name - keys may not '
                                  'contain "." or "$" characters',
                                  self.field_name, value)

    def for_json(self, value):
        output = {}
        for key, values in value.iterlists():
            output[key] = values

        return output

class GeoPointField(BaseField):
    """A list storing a latitude and longitude.
    """

    def validate(self, value):
        """Make sure that a geo-value is of type (x, y)
        """
        if not len(value) == 2:
            raise ShieldException('Value must be a two-dimensional point',
                                  self.field_name, value)
        if isinstance(value, dict):
            for v in value.values():
                if not isinstance(v, (float, int)):
                    error_msg = 'Both values in point must be float or int'
                    raise ShieldException(error_msg, self.field_name, value)
        elif isinstance(value, (list, tuple)):
            if (not isinstance(value[0], (float, int)) and
                not isinstance(value[1], (float, int))):
                error_msg = 'Both values in point must be float or int'
                raise ShieldException(error_msg, self.field_name, value)
        else:
            raise ShieldException('GeoPointField can only accept tuples, '
                                  'lists of (x, y), or dicts of {k1: v1, '
                                  'k2: v2}',
                                  self.field_name, value)


class UUIDField(BaseField):
    """A field that stores a valid UUID value and optionally auto-populates empty
    values with new UUIDs.
    """

    def __init__(self, auto_fill=True, **kwargs):
        self.auto_fill = auto_fill
        super(UUIDField, self).__init__(**kwargs)

    def __set__(self, instance, value):
        """Convert any text values provided into Python UUID objects and
        auto-populate any empty values should auto_fill be set to True.
        """
        if not value:
            value = uuid.uuid4()

        if isinstance(value, (str, unicode)):
            value = uuid.UUID(value)

        instance._data[self.field_name] = value

    def validate(self, value):
        """Make sure the value is a valid uuid representation.  See
        http://docs.python.org/library/uuid.html for accepted formats.
        """
        if not isinstance(value, (uuid.UUID,)):
            try:
                uuid.UUID(value)
            except ValueError:
                raise ShieldException('Not a valid UUID value',
                    self.field_name, value)

    def for_json(self, value):
        """Return a JSON safe version of the UUID object.
        """

        return str(value)

###
### Sub structures
###

class EmbeddedDocumentField(BaseField):
    """An embedded document field. Only valid values are subclasses of
    :class:`~dictshield.EmbeddedDocument`.
    """

    def __init__(self, document_type, **kwargs):
        if not isinstance(document_type, basestring):
            if not issubclass(document_type, EmbeddedDocument):
                raise ShieldException('Invalid embedded document class '
                                      'provided to an EmbeddedDocumentField')
        self.document_type_obj = document_type
        super(EmbeddedDocumentField, self).__init__(**kwargs)

    def __set__(self, instance, value):
        if value is None:
            return
        if not isinstance(value, self.document_type):
            value = self.document_type(**value)
        instance._data[self.field_name] = value

    @property
    def document_type(self):
        if isinstance(self.document_type_obj, basestring):
            if self.document_type_obj == RECURSIVE_REFERENCE_CONSTANT:
                self.document_type_obj = self.owner_document
        return self.document_type_obj

    def for_python(self, value):
        return value

    def for_json(self, value):
        return value.to_json(encode=False)

    def validate(self, value):
        """Make sure that the document instance is an instance of the
        EmbeddedDocument subclass provided when the document was defined.
        """
        # Using isinstance also works for subclasses of self.document
        if not isinstance(value, self.document_type):
            raise ShieldException('Invalid embedded document instance '
                                  'provided to an EmbeddedDocumentField')
        self.document_type.validate(value)

    def lookup_member(self, member_name):
        return self.document_type._fields.get(member_name)<|MERGE_RESOLUTION|>--- conflicted
+++ resolved
@@ -1,9 +1,5 @@
 from base import BaseField, ObjectIdField, ShieldException, InvalidShield
-<<<<<<< HEAD
 from datastructures import MultiValueDict
-
-=======
->>>>>>> 364c3745
 from document import EmbeddedDocument
 from operator import itemgetter
 
