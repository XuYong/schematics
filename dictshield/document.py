--- conflicted
+++ resolved
@@ -2,22 +2,13 @@
 
 from dictshield.base import ShieldException, json
 
-<<<<<<< HEAD
-__all__ = ['DocumentMetaclass', 'TopLevelDocumentMetaclass', 'BaseDocument', 'Document', 'EmbeddedDocument', 'ShieldException']
-=======
 __all__ = ['DocumentMetaclass', 'TopLevelDocumentMetaclass', 'BaseDocument',
            'Document', 'EmbeddedDocument', 'ShieldException']
->>>>>>> 339ff812
 
 from dictshield.fields import (DictFieldNotFound,
                                dictshield_fields,
                                BaseField,
-<<<<<<< HEAD
-                               UUIDField,
-                               )
-=======
                                UUIDField)
->>>>>>> 339ff812
 
 schema_kwargs_to_dictshield  = {
     'maxLength': 'max_length',
@@ -25,11 +16,7 @@
     'pattern' : 'regex',
     'minimum': 'min_value',
     'maximum': 'max_value',
-<<<<<<< HEAD
-    }
-=======
 }
->>>>>>> 339ff812
 
 
 ###
